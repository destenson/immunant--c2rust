--- conflicted
+++ resolved
@@ -5,7 +5,6 @@
 
 /// Information generated from the PDG proper that is queried by static analysis.
 ///
-<<<<<<< HEAD
 /// Includes information about what kinds of [`Node`]s the [`Node`] flows to,
 /// and eventually will also include its ability to be used as a `&mut`.
 ///
@@ -26,14 +25,6 @@
     pos_offset: Option<NodeId>,
     neg_offset: Option<NodeId>,
 }
-=======
-/// Eventually this will include information about what kinds of [`Node`]s the [`Node`] is an ancestor of,
-/// as well as its ability to be used as a `&mut`.
-///
-/// [`Node`]: crate::graph::Node
-#[derive(Hash, Clone, PartialEq, Eq, Debug)]
-pub struct NodeInfo {}
->>>>>>> 9925c858
 
 impl Display for NodeInfo {
     fn fmt(&self, f: &mut Formatter) -> fmt::Result {
@@ -41,7 +32,6 @@
     }
 }
 
-<<<<<<< HEAD
 fn init_flows(n_id: NodeId, n: &Node) -> Flows {
     Flows {
         load: matches!(n.kind, NodeKind::LoadAddr | NodeKind::LoadValue).then(|| n_id),
@@ -77,15 +67,12 @@
     f
 }
 
-/// Adds for each node in each of the graphs the correct information contained in NodeInfo.
-=======
 /// Initialize [`Node::info`] for each [`Node`].
 ///
-/// For now, this is empty, because the current [`NodeInfo`] is empty.
+/// This includes all of the information answering questions of the form "is there a [`Node`] that this is an ancestor of with trait X".
 ///
 /// [`Node`]: crate::graph::Node
 /// [`Node::info`]: crate::graph::Node::info
->>>>>>> 9925c858
 pub fn add_info(pdg: &mut Graphs) {
     for g in &mut pdg.graphs {
         let mut flows = create_flow_info(&g);
