---
source: pdg/src/main.rs
expression: pdg
---
g {
<<<<<<< HEAD
	n[0]: &_5  _    => _10 @ bb5[4]: fn main;  _10 = &mut _5;
	n[1]: copy n[0] => _9  @ bb5[5]: fn main;  _9 = &mut (*_10);
	n[2]: copy n[0] => _9  @ bb5[5]: fn main;  _9 = &mut (*_10);
=======
	n[0]: &_1  _    => _11 @ bb3[9]: fn main;  _11 = &_1;
	n[1]: copy n[0] => _1  @ bb0[0]: fn deref; _10 = deref(move _11);
>>>>>>> de2b8d39
}
nodes_that_need_write = []

g {
<<<<<<< HEAD
	n[0]: &_20 _    => _19 @ bb8[10]: fn main;    _19 = &_20;
	n[1]: copy n[0] => _18 @ bb8[11]: fn main;    _18 = &(*_19);
	n[2]: copy n[1] => _17 @ bb8[12]: fn main;    _17 = move _18 as &[&str] (Pointer(Unsize));
	n[3]: copy n[2] => _1  @ bb0[0]:  fn new_v1;  _16 = new_v1(move _17, move _21);
=======
	n[0]: copy _    => _10 @ bb3[10]: fn main; _10 = deref(move _11);
	n[1]: copy n[0] => _9  @ bb4[0]:  fn main; _9 = &(*_10);
	n[2]: copy n[1] => _1  @ bb0[0]:  fn iter; _8 = iter(move _9);
>>>>>>> de2b8d39
}
nodes_that_need_write = []

g {
<<<<<<< HEAD
	n[0]: &_13 _    => _27 @ bb8[21]: fn main;       _27 = &_13;
	n[1]: copy n[0] => _26 @ bb8[22]: fn main;       _26 = &(*_27);
	n[2]: copy n[1] => _1  @ bb0[0]:  fn new_debug;  _25 = new_debug(move _26);
=======
	n[0]: copy        _    => _14   @ bb6[4]: fn main;               _14 = null_mut();
	n[1]: copy        n[0] => _1    @ bb0[0]: fn once;               _13 = once(move _14);
	n[2]: value.store _    => _20.* @ bb4[7]: fn invalid;            (*_20) = const 0_usize as *mut pointers::S (PointerFromExposedAddress);
	n[3]: value.store _    => _17.* @ bb8[4]: fn fdevent_unregister; (*_17) = const 0_usize as *mut pointers::fdnode_st (PointerFromExposedAddress);
	n[4]: int_to_ptr  _    => _2    @ bb0[2]: fn test_ref_field;     _2 = const 0_usize as *const pointers::S (PointerFromExposedAddress);
	n[5]: int_to_ptr  _    => _5    @ bb0[8]: fn test_ref_field;     _5 = const 0_usize as *const pointers::S (PointerFromExposedAddress);
>>>>>>> de2b8d39
}
nodes_that_need_write = []

g {
<<<<<<< HEAD
	n[0]: &_24 _    => _23 @ bb13[3]: fn main;    _23 = &_24;
	n[1]: copy n[0] => _22 @ bb13[4]: fn main;    _22 = &(*_23);
	n[2]: copy n[1] => _21 @ bb13[5]: fn main;    _21 = move _22 as &[std::fmt::ArgumentV1] (Pointer(Unsize));
	n[3]: copy n[2] => _2  @ bb0[0]:  fn new_v1;  _16 = new_v1(move _17, move _21);
=======
	n[0]: &_5  _    => _19 @ bb10[8]: fn main; _19 = &_5;
	n[1]: copy n[0] => _1  @ bb0[0]:  fn len;  _18 = len(move _19);
>>>>>>> de2b8d39
}
nodes_that_need_write = []

g {
<<<<<<< HEAD
	n[0]: &_1 _ => _29 @ bb15[11]: fn main;  _29 = &mut _1;
=======
	n[0]: &_5 _ => _22 @ bb12[6]: fn main; _22 = &mut _5;
>>>>>>> de2b8d39
}
nodes_that_need_write = []

g {
<<<<<<< HEAD
	n[0]: copy _    => _35 @ bb16[3]: fn main;    _35 = const "Failed to convert argument into CString.";
	n[1]: copy n[0] => _34 @ bb16[4]: fn main;    _34 = &(*_35);
	n[2]: copy n[1] => _2  @ bb0[0]:  fn expect;  _31 = expect(move _32, move _34);
}
nodes_that_need_write = []

g {
	n[0]: copy _    => _30 @ bb17[2]: fn main;  _30 = into_raw(move _31);
	n[1]: copy n[0] => _2  @ bb0[0]:  fn push;  _28 = push(move _29, move _30);
}
nodes_that_need_write = []

g {
	n[0]: &_5 _ => _10 @ bb5[4]: fn main;  _10 = &mut _5;
}
nodes_that_need_write = []

g {
	n[0]: &_1 _ => _37 @ bb27[4]: fn main;  _37 = &mut _1;
}
nodes_that_need_write = []

g {
	n[0]: copy        _    => _38   @ bb27[6]: fn main;                _38 = null_mut();
	n[1]: copy        n[0] => _2    @ bb0[0]:  fn push;                _36 = push(move _37, move _38);
	n[2]: value.store _    => _20.* @ bb4[7]:  fn invalid;             (*_20) = const 0_usize as *mut pointers::S (PointerFromExposedAddress);
	n[3]: value.store _    => _17.* @ bb8[4]:  fn fdevent_unregister;  (*_17) = const 0_usize as *mut pointers::fdnode_st (PointerFromExposedAddress);
	n[4]: int_to_ptr  _    => _2    @ bb0[2]:  fn test_ref_field;      _2 = const 0_usize as *const pointers::S (PointerFromExposedAddress);
	n[5]: int_to_ptr  _    => _5    @ bb0[8]:  fn test_ref_field;      _5 = const 0_usize as *const pointers::S (PointerFromExposedAddress);
}
nodes_that_need_write = []

g {
	n[0]: &_1  _    => _43 @ bb29[8]: fn main;  _43 = &_1;
	n[1]: copy n[0] => _1  @ bb0[0]:  fn len;   _42 = len(move _43);
}
nodes_that_need_write = []

g {
	n[0]: &_1 _ => _46 @ bb31[6]: fn main;  _46 = &mut _1;
}
nodes_that_need_write = []

g {
	n[0]: copy _    => _45 @ bb31[7]: fn main;    _45 = as_mut_ptr(move _46);
	n[1]: copy n[0] => _2  @ bb0[0]:  fn main_0;  _39 = main_0(move _40, move _45);
=======
	n[0]: copy _    => _21 @ bb12[7]: fn main;   _21 = as_mut_ptr(move _22);
	n[1]: copy n[0] => _2  @ bb0[0]:  fn main_0; _15 = main_0(move _16, move _21);
>>>>>>> de2b8d39
}
nodes_that_need_write = []

g {
	n[0]: alloc   _    => _2 @ bb1[2]: fn simple;  _2 = malloc(move _3);
	n[1]: copy    n[0] => _1 @ bb2[1]: fn simple;  _1 = move _2 as *mut pointers::S (Misc);
	n[2]: field.0 n[1] => _9 @ bb4[5]: fn simple;  _9 = &raw const ((*_1).0: i32);
}
nodes_that_need_write = []

g {
	n[0]:  alloc       _     => _6     @ bb3[2]:  fn simple;  _6 = malloc(move _7);
	n[1]:  copy        n[0]  => _5     @ bb4[1]:  fn simple;  _5 = move _6 as *mut pointers::S (Misc);
	n[2]:  copy        n[1]  => _10    @ bb4[8]:  fn simple;  _10 = _5;
	n[3]:  copy        n[2]  => _1     @ bb4[9]:  fn simple;  _1 = move _10;
	n[4]:  field.0     n[3]  => _      @ bb4[11]: fn simple;  ((*_1).0: i32) = const 10_i32;
	n[5]:  addr.store  n[4]  => _      @ bb4[11]: fn simple;  ((*_1).0: i32) = const 10_i32;
	n[6]:  field.0     n[3]  => _11    @ bb4[13]: fn simple;  _11 = ((*_1).0: i32);
	n[7]:  addr.load   n[6]  => _      @ bb4[13]: fn simple;  _11 = ((*_1).0: i32);
	n[8]:  field.0     n[1]  => _      @ bb4[14]: fn simple;  ((*_5).0: i32) = move _11;
	n[9]:  addr.store  n[8]  => _      @ bb4[14]: fn simple;  ((*_5).0: i32) = move _11;
	n[10]: field.1     n[3]  => _      @ bb4[16]: fn simple;  ((*_1).1: u64) = const 9_u64;
	n[11]: addr.store  n[10] => _      @ bb4[16]: fn simple;  ((*_1).1: u64) = const 9_u64;
	n[12]: field.0     n[3]  => _12    @ bb4[18]: fn simple;  _12 = ((*_1).0: i32);
	n[13]: addr.load   n[12] => _      @ bb4[18]: fn simple;  _12 = ((*_1).0: i32);
	n[14]: field.1     n[3]  => _13    @ bb4[21]: fn simple;  _13 = &raw const ((*_1).1: u64);
	n[15]: copy        n[3]  => _14    @ bb4[24]: fn simple;  _14 = &raw const (*_1);
	n[16]: field.2     n[3]  => _      @ bb4[25]: fn simple;  ((*_1).2: *const pointers::S) = move _14;
	n[17]: addr.store  n[16] => _      @ bb4[25]: fn simple;  ((*_1).2: *const pointers::S) = move _14;
	n[18]: value.store n[15] => _1.*.2 @ bb4[25]: fn simple;  ((*_1).2: *const pointers::S) = move _14;
	n[19]: copy        n[3]  => _16    @ bb4[29]: fn simple;  _16 = _1;
	n[20]: copy        n[19] => _2     @ bb0[0]:  fn recur;   _15 = recur(const 3_i32, move _16);
	n[21]: copy        n[20] => _13    @ bb8[3]:  fn recur;   _13 = _2;
	n[22]: copy        n[21] => _2     @ bb0[0]:  fn recur;   _9 = recur(move _10, move _13);
	n[23]: copy        n[22] => _13    @ bb8[3]:  fn recur;   _13 = _2;
	n[24]: copy        n[23] => _2     @ bb0[0]:  fn recur;   _9 = recur(move _10, move _13);
	n[25]: copy        n[24] => _13    @ bb8[3]:  fn recur;   _13 = _2;
	n[26]: copy        n[25] => _2     @ bb0[0]:  fn recur;   _9 = recur(move _10, move _13);
	n[27]: copy        n[26] => _8     @ bb1[2]:  fn recur;   _8 = _2;
	n[28]: copy        n[27] => _7     @ bb1[3]:  fn recur;   _7 = move _8 as *mut libc::c_void (Misc);
	n[29]: free        n[28] => _0     @ bb1[5]:  fn recur;   _0 = free(move _7);
	n[30]: copy        n[26] => _14    @ bb9[4]:  fn recur;   _14 = _2;
	n[31]: copy        n[26] => _14    @ bb9[4]:  fn recur;   _14 = _2;
	n[32]: copy        n[26] => _14    @ bb9[4]:  fn recur;   _14 = _2;
	n[33]: addr.load   n[1]  => _      @ bb5[3]:  fn simple;  _17 = (*_5);
	n[34]: addr.store  n[3]  => _      @ bb5[7]:  fn simple;  (*_1) = move _18;
}
nodes_that_need_write = [34, 17, 16, 11, 10, 9, 8, 5, 4, 3, 2, 1, 0]

g {
	n[0]: &_1 _ => _9 @ bb4[5]: fn simple;  _9 = &raw const ((*_1).0: i32);
}
nodes_that_need_write = []

g {
	n[0]: &_1 _ => _13 @ bb4[21]: fn simple;  _13 = &raw const ((*_1).1: u64);
}
nodes_that_need_write = []

g {
	n[0]: alloc      _    => _2  @ bb1[2]:  fn exercise_allocator;  _2 = malloc(move _3);
	n[1]: copy       n[0] => _1  @ bb2[1]:  fn exercise_allocator;  _1 = move _2 as *mut pointers::S (Misc);
	n[2]: field.0    n[1] => _   @ bb2[5]:  fn exercise_allocator;  ((*_1).0: i32) = const 10_i32;
	n[3]: addr.store n[2] => _   @ bb2[5]:  fn exercise_allocator;  ((*_1).0: i32) = const 10_i32;
	n[4]: field.0    n[1] => _10 @ bb2[18]: fn exercise_allocator;  _10 = ((*_1).0: i32);
	n[5]: addr.load  n[4] => _   @ bb2[18]: fn exercise_allocator;  _10 = ((*_1).0: i32);
	n[6]: copy       n[1] => _13 @ bb3[7]:  fn exercise_allocator;  _13 = _1;
	n[7]: copy       n[6] => _12 @ bb3[8]:  fn exercise_allocator;  _12 = move _13 as *mut libc::c_void (Misc);
	n[8]: free       n[7] => _11 @ bb5[2]:  fn exercise_allocator;  _11 = realloc(move _12, move _14);
}
nodes_that_need_write = [3, 2, 1, 0]

g {
	n[0]:  copy _     => _9  @ bb2[11]: fn exercise_allocator;       _9 = const b"%i\n\x00";
	n[1]:  copy n[0]  => _8  @ bb2[12]: fn exercise_allocator;       _8 = &raw const (*_9);
	n[2]:  copy n[1]  => _7  @ bb2[13]: fn exercise_allocator;       _7 = move _8 as *const u8 (Pointer(ArrayToPointer));
	n[3]:  copy n[2]  => _6  @ bb2[15]: fn exercise_allocator;       _6 = move _7 as *const i8 (Misc);
	n[4]:  copy n[3]  => _1  @ bb0[0]:  fn printf;                   _5 = printf(move _6, move _10);
	n[5]:  copy _     => _31 @ bb11[5]: fn exercise_allocator;       _31 = const b"%i\n\x00";
	n[6]:  copy n[5]  => _30 @ bb11[6]: fn exercise_allocator;       _30 = &raw const (*_31);
	n[7]:  copy n[6]  => _29 @ bb11[7]: fn exercise_allocator;       _29 = move _30 as *const u8 (Pointer(ArrayToPointer));
	n[8]:  copy n[7]  => _28 @ bb11[9]: fn exercise_allocator;       _28 = move _29 as *const i8 (Misc);
	n[9]:  copy n[8]  => _1  @ bb0[0]:  fn printf;                   _27 = printf(move _28, move _32);
	n[10]: copy _     => _31 @ bb11[5]: fn exercise_allocator;       _31 = const b"%i\n\x00";
	n[11]: copy n[10] => _30 @ bb11[6]: fn exercise_allocator;       _30 = &raw const (*_31);
	n[12]: copy n[11] => _29 @ bb11[7]: fn exercise_allocator;       _29 = move _30 as *const u8 (Pointer(ArrayToPointer));
	n[13]: copy n[12] => _28 @ bb11[9]: fn exercise_allocator;       _28 = move _29 as *const i8 (Misc);
	n[14]: copy n[13] => _1  @ bb0[0]:  fn printf;                   _27 = printf(move _28, move _32);
	n[15]: copy _     => _61 @ bb29[5]: fn exercise_allocator;       _61 = const b"%i\n\x00";
	n[16]: copy n[15] => _60 @ bb29[6]: fn exercise_allocator;       _60 = &raw const (*_61);
	n[17]: copy n[16] => _59 @ bb29[7]: fn exercise_allocator;       _59 = move _60 as *const u8 (Pointer(ArrayToPointer));
	n[18]: copy n[17] => _58 @ bb29[9]: fn exercise_allocator;       _58 = move _59 as *const i8 (Misc);
	n[19]: copy n[18] => _1  @ bb0[0]:  fn printf;                   _57 = printf(move _58, move _62);
	n[20]: copy _     => _61 @ bb29[5]: fn exercise_allocator;       _61 = const b"%i\n\x00";
	n[21]: copy n[20] => _60 @ bb29[6]: fn exercise_allocator;       _60 = &raw const (*_61);
	n[22]: copy n[21] => _59 @ bb29[7]: fn exercise_allocator;       _59 = move _60 as *const u8 (Pointer(ArrayToPointer));
	n[23]: copy n[22] => _58 @ bb29[9]: fn exercise_allocator;       _58 = move _59 as *const i8 (Misc);
	n[24]: copy n[23] => _1  @ bb0[0]:  fn printf;                   _57 = printf(move _58, move _62);
	n[25]: copy _     => _61 @ bb29[5]: fn exercise_allocator;       _61 = const b"%i\n\x00";
	n[26]: copy n[25] => _60 @ bb29[6]: fn exercise_allocator;       _60 = &raw const (*_61);
	n[27]: copy n[26] => _59 @ bb29[7]: fn exercise_allocator;       _59 = move _60 as *const u8 (Pointer(ArrayToPointer));
	n[28]: copy n[27] => _58 @ bb29[9]: fn exercise_allocator;       _58 = move _59 as *const i8 (Misc);
	n[29]: copy n[28] => _1  @ bb0[0]:  fn printf;                   _57 = printf(move _58, move _62);
	n[30]: copy _     => _94 @ bb49[5]: fn exercise_allocator;       _94 = const b"%i\n\x00";
	n[31]: copy n[30] => _93 @ bb49[6]: fn exercise_allocator;       _93 = &raw const (*_94);
	n[32]: copy n[31] => _92 @ bb49[7]: fn exercise_allocator;       _92 = move _93 as *const u8 (Pointer(ArrayToPointer));
	n[33]: copy n[32] => _91 @ bb49[9]: fn exercise_allocator;       _91 = move _92 as *const i8 (Misc);
	n[34]: copy n[33] => _1  @ bb0[0]:  fn printf;                   _90 = printf(move _91, move _95);
	n[35]: copy _     => _94 @ bb49[5]: fn exercise_allocator;       _94 = const b"%i\n\x00";
	n[36]: copy n[35] => _93 @ bb49[6]: fn exercise_allocator;       _93 = &raw const (*_94);
	n[37]: copy n[36] => _92 @ bb49[7]: fn exercise_allocator;       _92 = move _93 as *const u8 (Pointer(ArrayToPointer));
	n[38]: copy n[37] => _91 @ bb49[9]: fn exercise_allocator;       _91 = move _92 as *const i8 (Misc);
	n[39]: copy n[38] => _1  @ bb0[0]:  fn printf;                   _90 = printf(move _91, move _95);
	n[40]: copy _     => _94 @ bb49[5]: fn exercise_allocator;       _94 = const b"%i\n\x00";
	n[41]: copy n[40] => _93 @ bb49[6]: fn exercise_allocator;       _93 = &raw const (*_94);
	n[42]: copy n[41] => _92 @ bb49[7]: fn exercise_allocator;       _92 = move _93 as *const u8 (Pointer(ArrayToPointer));
	n[43]: copy n[42] => _91 @ bb49[9]: fn exercise_allocator;       _91 = move _92 as *const i8 (Misc);
	n[44]: copy n[43] => _1  @ bb0[0]:  fn printf;                   _90 = printf(move _91, move _95);
	n[45]: copy _     => _94 @ bb49[5]: fn exercise_allocator;       _94 = const b"%i\n\x00";
	n[46]: copy n[45] => _93 @ bb49[6]: fn exercise_allocator;       _93 = &raw const (*_94);
	n[47]: copy n[46] => _92 @ bb49[7]: fn exercise_allocator;       _92 = move _93 as *const u8 (Pointer(ArrayToPointer));
	n[48]: copy n[47] => _91 @ bb49[9]: fn exercise_allocator;       _91 = move _92 as *const i8 (Misc);
	n[49]: copy n[48] => _1  @ bb0[0]:  fn printf;                   _90 = printf(move _91, move _95);
	n[50]: copy _     => _9  @ bb2[11]: fn simple_analysis;          _9 = const b"%i\n\x00";
	n[51]: copy n[50] => _8  @ bb2[12]: fn simple_analysis;          _8 = &raw const (*_9);
	n[52]: copy n[51] => _7  @ bb2[13]: fn simple_analysis;          _7 = move _8 as *const u8 (Pointer(ArrayToPointer));
	n[53]: copy n[52] => _6  @ bb2[15]: fn simple_analysis;          _6 = move _7 as *const i8 (Misc);
	n[54]: copy n[53] => _1  @ bb0[0]:  fn printf;                   _5 = printf(move _6, move _10);
	n[55]: copy _     => _6  @ bb0[5]:  fn analysis2_helper;         _6 = const b"%i\n\x00";
	n[56]: copy n[55] => _5  @ bb0[6]:  fn analysis2_helper;         _5 = &raw const (*_6);
	n[57]: copy n[56] => _4  @ bb0[7]:  fn analysis2_helper;         _4 = move _5 as *const u8 (Pointer(ArrayToPointer));
	n[58]: copy n[57] => _3  @ bb0[9]:  fn analysis2_helper;         _3 = move _4 as *const i8 (Misc);
	n[59]: copy n[58] => _1  @ bb0[0]:  fn printf;                   _2 = printf(move _3, move _7);
	n[60]: copy _     => _9  @ bb2[11]: fn inter_function_analysis;  _9 = const b"%i\n\x00";
	n[61]: copy n[60] => _8  @ bb2[12]: fn inter_function_analysis;  _8 = &raw const (*_9);
	n[62]: copy n[61] => _7  @ bb2[13]: fn inter_function_analysis;  _7 = move _8 as *const u8 (Pointer(ArrayToPointer));
	n[63]: copy n[62] => _6  @ bb2[15]: fn inter_function_analysis;  _6 = move _7 as *const i8 (Misc);
	n[64]: copy n[63] => _1  @ bb0[0]:  fn printf;                   _5 = printf(move _6, move _10);
	n[65]: copy _     => _11 @ bb2[18]: fn invalid;                  _11 = const b"%i\n\x00";
	n[66]: copy n[65] => _10 @ bb2[19]: fn invalid;                  _10 = &raw const (*_11);
	n[67]: copy n[66] => _9  @ bb2[20]: fn invalid;                  _9 = move _10 as *const u8 (Pointer(ArrayToPointer));
	n[68]: copy n[67] => _8  @ bb2[22]: fn invalid;                  _8 = move _9 as *const i8 (Misc);
	n[69]: copy n[68] => _1  @ bb0[0]:  fn printf;                   _7 = printf(move _8, move _12);
	n[70]: copy _     => _17 @ bb3[9]:  fn invalid;                  _17 = const b"%i\n\x00";
	n[71]: copy n[70] => _16 @ bb3[10]: fn invalid;                  _16 = &raw const (*_17);
	n[72]: copy n[71] => _15 @ bb3[11]: fn invalid;                  _15 = move _16 as *const u8 (Pointer(ArrayToPointer));
	n[73]: copy n[72] => _14 @ bb3[13]: fn invalid;                  _14 = move _15 as *const i8 (Misc);
	n[74]: copy n[73] => _1  @ bb0[0]:  fn printf;                   _13 = printf(move _14, move _18);
}
nodes_that_need_write = []

g {
	n[0]:  alloc      _     => _11 @ bb5[2]:   fn exercise_allocator;  _11 = realloc(move _12, move _14);
	n[1]:  copy       n[0]  => _1  @ bb6[2]:   fn exercise_allocator;  _1 = move _11 as *mut pointers::S (Misc);
	n[2]:  copy       n[1]  => _19 @ bb6[6]:   fn exercise_allocator;  _19 = _1;
	n[3]:  offset[0]  n[2]  => _18 @ bb6[7]:   fn exercise_allocator;  _18 = offset(move _19, const 0_isize);
	n[4]:  field.0    n[3]  => _   @ bb7[1]:   fn exercise_allocator;  ((*_18).0: i32) = const 10_i32;
	n[5]:  addr.store n[4]  => _   @ bb7[1]:   fn exercise_allocator;  ((*_18).0: i32) = const 10_i32;
	n[6]:  copy       n[1]  => _21 @ bb7[5]:   fn exercise_allocator;  _21 = _1;
	n[7]:  offset[1]  n[6]  => _20 @ bb7[6]:   fn exercise_allocator;  _20 = offset(move _21, const 1_isize);
	n[8]:  field.0    n[7]  => _   @ bb8[1]:   fn exercise_allocator;  ((*_20).0: i32) = const 11_i32;
	n[9]:  addr.store n[8]  => _   @ bb8[1]:   fn exercise_allocator;  ((*_20).0: i32) = const 11_i32;
	n[10]: copy       n[1]  => _34 @ bb11[14]: fn exercise_allocator;  _34 = _1;
	n[11]: offset[0]  n[10] => _33 @ bb11[20]: fn exercise_allocator;  _33 = offset(move _34, move _35);
	n[12]: field.0    n[11] => _32 @ bb13[2]:  fn exercise_allocator;  _32 = ((*_33).0: i32);
	n[13]: addr.load  n[12] => _   @ bb13[2]:  fn exercise_allocator;  _32 = ((*_33).0: i32);
	n[14]: copy       n[1]  => _34 @ bb11[14]: fn exercise_allocator;  _34 = _1;
	n[15]: offset[1]  n[14] => _33 @ bb11[20]: fn exercise_allocator;  _33 = offset(move _34, move _35);
	n[16]: field.0    n[15] => _32 @ bb13[2]:  fn exercise_allocator;  _32 = ((*_33).0: i32);
	n[17]: addr.load  n[16] => _   @ bb13[2]:  fn exercise_allocator;  _32 = ((*_33).0: i32);
	n[18]: copy       n[1]  => _43 @ bb21[6]:  fn exercise_allocator;  _43 = _1;
	n[19]: copy       n[18] => _42 @ bb21[7]:  fn exercise_allocator;  _42 = move _43 as *mut libc::c_void (Misc);
	n[20]: copy       n[1]  => _4  @ bb0[1]:   fn reallocarray;        _4 = _1;
	n[21]: copy       n[20] => _1  @ bb1[3]:   fn reallocarray;        _0 = const pointers::REALLOC(move _4, move _5);
	n[22]: free       n[19] => _41 @ bb22[2]:  fn exercise_allocator;  _41 = reallocarray(move _42, move _44, move _45);
}
nodes_that_need_write = [9, 8, 7, 6, 5, 4, 3, 2, 1, 0]

g {
	n[0]:  alloc      _     => _41 @ bb22[2]:  fn exercise_allocator;  _41 = reallocarray(move _42, move _44, move _45);
	n[1]:  copy       n[0]  => _1  @ bb23[3]:  fn exercise_allocator;  _1 = move _41 as *mut pointers::S (Misc);
	n[2]:  copy       n[1]  => _48 @ bb23[7]:  fn exercise_allocator;  _48 = _1;
	n[3]:  offset[0]  n[2]  => _47 @ bb23[8]:  fn exercise_allocator;  _47 = offset(move _48, const 0_isize);
	n[4]:  field.0    n[3]  => _   @ bb24[1]:  fn exercise_allocator;  ((*_47).0: i32) = const 10_i32;
	n[5]:  addr.store n[4]  => _   @ bb24[1]:  fn exercise_allocator;  ((*_47).0: i32) = const 10_i32;
	n[6]:  copy       n[1]  => _50 @ bb24[5]:  fn exercise_allocator;  _50 = _1;
	n[7]:  offset[1]  n[6]  => _49 @ bb24[6]:  fn exercise_allocator;  _49 = offset(move _50, const 1_isize);
	n[8]:  field.0    n[7]  => _   @ bb25[1]:  fn exercise_allocator;  ((*_49).0: i32) = const 11_i32;
	n[9]:  addr.store n[8]  => _   @ bb25[1]:  fn exercise_allocator;  ((*_49).0: i32) = const 11_i32;
	n[10]: copy       n[1]  => _52 @ bb25[5]:  fn exercise_allocator;  _52 = _1;
	n[11]: offset[2]  n[10] => _51 @ bb25[6]:  fn exercise_allocator;  _51 = offset(move _52, const 2_isize);
	n[12]: field.0    n[11] => _   @ bb26[1]:  fn exercise_allocator;  ((*_51).0: i32) = const 12_i32;
	n[13]: addr.store n[12] => _   @ bb26[1]:  fn exercise_allocator;  ((*_51).0: i32) = const 12_i32;
	n[14]: copy       n[1]  => _64 @ bb29[14]: fn exercise_allocator;  _64 = _1;
	n[15]: offset[0]  n[14] => _63 @ bb29[20]: fn exercise_allocator;  _63 = offset(move _64, move _65);
	n[16]: field.0    n[15] => _62 @ bb31[2]:  fn exercise_allocator;  _62 = ((*_63).0: i32);
	n[17]: addr.load  n[16] => _   @ bb31[2]:  fn exercise_allocator;  _62 = ((*_63).0: i32);
	n[18]: copy       n[1]  => _64 @ bb29[14]: fn exercise_allocator;  _64 = _1;
	n[19]: offset[1]  n[18] => _63 @ bb29[20]: fn exercise_allocator;  _63 = offset(move _64, move _65);
	n[20]: field.0    n[19] => _62 @ bb31[2]:  fn exercise_allocator;  _62 = ((*_63).0: i32);
	n[21]: addr.load  n[20] => _   @ bb31[2]:  fn exercise_allocator;  _62 = ((*_63).0: i32);
	n[22]: copy       n[1]  => _64 @ bb29[14]: fn exercise_allocator;  _64 = _1;
	n[23]: offset[2]  n[22] => _63 @ bb29[20]: fn exercise_allocator;  _63 = offset(move _64, move _65);
	n[24]: field.0    n[23] => _62 @ bb31[2]:  fn exercise_allocator;  _62 = ((*_63).0: i32);
	n[25]: addr.load  n[24] => _   @ bb31[2]:  fn exercise_allocator;  _62 = ((*_63).0: i32);
	n[26]: copy       n[1]  => _73 @ bb39[6]:  fn exercise_allocator;  _73 = _1;
	n[27]: copy       n[26] => _72 @ bb39[7]:  fn exercise_allocator;  _72 = move _73 as *mut libc::c_void (Misc);
	n[28]: free       n[27] => _71 @ bb39[9]:  fn exercise_allocator;  _71 = free(move _72);
}
nodes_that_need_write = [13, 12, 11, 10, 9, 8, 7, 6, 5, 4, 3, 2, 1, 0]

g {
	n[0]:  alloc      _     => _74  @ bb41[2]:  fn exercise_allocator;  _74 = calloc(move _75, move _76);
	n[1]:  copy       n[0]  => _1   @ bb42[2]:  fn exercise_allocator;  _1 = move _74 as *mut pointers::S (Misc);
	n[2]:  copy       n[1]  => _79  @ bb42[6]:  fn exercise_allocator;  _79 = _1;
	n[3]:  offset[0]  n[2]  => _78  @ bb42[7]:  fn exercise_allocator;  _78 = offset(move _79, const 0_isize);
	n[4]:  field.0    n[3]  => _    @ bb43[1]:  fn exercise_allocator;  ((*_78).0: i32) = const 10_i32;
	n[5]:  addr.store n[4]  => _    @ bb43[1]:  fn exercise_allocator;  ((*_78).0: i32) = const 10_i32;
	n[6]:  copy       n[1]  => _81  @ bb43[5]:  fn exercise_allocator;  _81 = _1;
	n[7]:  offset[1]  n[6]  => _80  @ bb43[6]:  fn exercise_allocator;  _80 = offset(move _81, const 1_isize);
	n[8]:  field.0    n[7]  => _    @ bb44[1]:  fn exercise_allocator;  ((*_80).0: i32) = const 11_i32;
	n[9]:  addr.store n[8]  => _    @ bb44[1]:  fn exercise_allocator;  ((*_80).0: i32) = const 11_i32;
	n[10]: copy       n[1]  => _83  @ bb44[5]:  fn exercise_allocator;  _83 = _1;
	n[11]: offset[2]  n[10] => _82  @ bb44[6]:  fn exercise_allocator;  _82 = offset(move _83, const 2_isize);
	n[12]: field.0    n[11] => _    @ bb45[1]:  fn exercise_allocator;  ((*_82).0: i32) = const 12_i32;
	n[13]: addr.store n[12] => _    @ bb45[1]:  fn exercise_allocator;  ((*_82).0: i32) = const 12_i32;
	n[14]: copy       n[1]  => _85  @ bb45[5]:  fn exercise_allocator;  _85 = _1;
	n[15]: offset[3]  n[14] => _84  @ bb45[6]:  fn exercise_allocator;  _84 = offset(move _85, const 3_isize);
	n[16]: field.0    n[15] => _    @ bb46[1]:  fn exercise_allocator;  ((*_84).0: i32) = const 13_i32;
	n[17]: addr.store n[16] => _    @ bb46[1]:  fn exercise_allocator;  ((*_84).0: i32) = const 13_i32;
	n[18]: copy       n[1]  => _97  @ bb49[14]: fn exercise_allocator;  _97 = _1;
	n[19]: offset[0]  n[18] => _96  @ bb49[20]: fn exercise_allocator;  _96 = offset(move _97, move _98);
	n[20]: field.0    n[19] => _95  @ bb51[2]:  fn exercise_allocator;  _95 = ((*_96).0: i32);
	n[21]: addr.load  n[20] => _    @ bb51[2]:  fn exercise_allocator;  _95 = ((*_96).0: i32);
	n[22]: copy       n[1]  => _97  @ bb49[14]: fn exercise_allocator;  _97 = _1;
	n[23]: offset[1]  n[22] => _96  @ bb49[20]: fn exercise_allocator;  _96 = offset(move _97, move _98);
	n[24]: field.0    n[23] => _95  @ bb51[2]:  fn exercise_allocator;  _95 = ((*_96).0: i32);
	n[25]: addr.load  n[24] => _    @ bb51[2]:  fn exercise_allocator;  _95 = ((*_96).0: i32);
	n[26]: copy       n[1]  => _97  @ bb49[14]: fn exercise_allocator;  _97 = _1;
	n[27]: offset[2]  n[26] => _96  @ bb49[20]: fn exercise_allocator;  _96 = offset(move _97, move _98);
	n[28]: field.0    n[27] => _95  @ bb51[2]:  fn exercise_allocator;  _95 = ((*_96).0: i32);
	n[29]: addr.load  n[28] => _    @ bb51[2]:  fn exercise_allocator;  _95 = ((*_96).0: i32);
	n[30]: copy       n[1]  => _97  @ bb49[14]: fn exercise_allocator;  _97 = _1;
	n[31]: offset[3]  n[30] => _96  @ bb49[20]: fn exercise_allocator;  _96 = offset(move _97, move _98);
	n[32]: field.0    n[31] => _95  @ bb51[2]:  fn exercise_allocator;  _95 = ((*_96).0: i32);
	n[33]: addr.load  n[32] => _    @ bb51[2]:  fn exercise_allocator;  _95 = ((*_96).0: i32);
	n[34]: copy       n[1]  => _106 @ bb59[6]:  fn exercise_allocator;  _106 = _1;
	n[35]: copy       n[34] => _105 @ bb59[7]:  fn exercise_allocator;  _105 = move _106 as *mut libc::c_void (Misc);
	n[36]: free       n[35] => _104 @ bb59[9]:  fn exercise_allocator;  _104 = free(move _105);
}
nodes_that_need_write = [17, 16, 15, 14, 13, 12, 11, 10, 9, 8, 7, 6, 5, 4, 3, 2, 1, 0]

g {
	n[0]: alloc      _    => _2  @ bb1[2]:  fn simple_analysis;  _2 = malloc(move _3);
	n[1]: copy       n[0] => _1  @ bb2[1]:  fn simple_analysis;  _1 = move _2 as *mut pointers::S (Misc);
	n[2]: field.0    n[1] => _   @ bb2[5]:  fn simple_analysis;  ((*_1).0: i32) = const 10_i32;
	n[3]: addr.store n[2] => _   @ bb2[5]:  fn simple_analysis;  ((*_1).0: i32) = const 10_i32;
	n[4]: field.0    n[1] => _10 @ bb2[18]: fn simple_analysis;  _10 = ((*_1).0: i32);
	n[5]: addr.load  n[4] => _   @ bb2[18]: fn simple_analysis;  _10 = ((*_1).0: i32);
	n[6]: copy       n[1] => _13 @ bb3[7]:  fn simple_analysis;  _13 = _1;
	n[7]: copy       n[6] => _12 @ bb3[8]:  fn simple_analysis;  _12 = move _13 as *mut libc::c_void (Misc);
	n[8]: free       n[7] => _11 @ bb3[10]: fn simple_analysis;  _11 = free(move _12);
}
nodes_that_need_write = [3, 2, 1, 0]

g {
	n[0]:  alloc      _    => _2 @ bb1[2]:  fn analysis2;         _2 = malloc(move _3);
	n[1]:  copy       n[0] => _1 @ bb2[1]:  fn analysis2;         _1 = move _2 as *mut pointers::S (Misc);
	n[2]:  field.0    n[1] => _  @ bb2[5]:  fn analysis2;         ((*_1).0: i32) = const 10_i32;
	n[3]:  addr.store n[2] => _  @ bb2[5]:  fn analysis2;         ((*_1).0: i32) = const 10_i32;
	n[4]:  copy       n[1] => _6 @ bb2[8]:  fn analysis2;         _6 = _1;
	n[5]:  copy       n[4] => _1 @ bb0[0]:  fn analysis2_helper;  _5 = analysis2_helper(move _6);
	n[6]:  field.0    n[5] => _7 @ bb0[12]: fn analysis2_helper;  _7 = ((*_1).0: i32);
	n[7]:  addr.load  n[6] => _  @ bb0[12]: fn analysis2_helper;  _7 = ((*_1).0: i32);
	n[8]:  copy       n[5] => _9 @ bb3[5]:  fn analysis2;         _9 = _1;
	n[9]:  copy       n[8] => _8 @ bb3[6]:  fn analysis2;         _8 = move _9 as *mut libc::c_void (Misc);
	n[10]: free       n[9] => _7 @ bb3[8]:  fn analysis2;         _7 = free(move _8);
}
nodes_that_need_write = [3, 2, 1, 0]

g {
	n[0]: alloc      _    => _0  @ bb0[2]:  fn malloc_wrapper;           _0 = malloc(move _3);
	n[1]: copy       n[0] => _2  @ bb1[2]:  fn inter_function_analysis;  _2 = malloc_wrapper(move _3);
	n[2]: copy       n[1] => _1  @ bb2[1]:  fn inter_function_analysis;  _1 = move _2 as *mut pointers::S (Misc);
	n[3]: field.0    n[2] => _   @ bb2[5]:  fn inter_function_analysis;  ((*_1).0: i32) = const 11_i32;
	n[4]: addr.store n[3] => _   @ bb2[5]:  fn inter_function_analysis;  ((*_1).0: i32) = const 11_i32;
	n[5]: field.0    n[2] => _10 @ bb2[18]: fn inter_function_analysis;  _10 = ((*_1).0: i32);
	n[6]: addr.load  n[5] => _   @ bb2[18]: fn inter_function_analysis;  _10 = ((*_1).0: i32);
	n[7]: copy       n[2] => _13 @ bb3[7]:  fn inter_function_analysis;  _13 = _1;
	n[8]: copy       n[7] => _12 @ bb3[8]:  fn inter_function_analysis;  _12 = move _13 as *mut libc::c_void (Misc);
	n[9]: free       n[8] => _11 @ bb3[10]: fn inter_function_analysis;  _11 = free(move _12);
}
nodes_that_need_write = [4, 3, 2, 1, 0]

g {
	n[0]: alloc       _    => _2   @ bb1[2]: fn no_owner;  _2 = malloc(move _3);
	n[1]: value.store n[0] => _5.* @ bb2[3]: fn no_owner;  (*_5) = move _2 as *mut pointers::S (Misc);
}
nodes_that_need_write = []

g {
	n[0]:  copy       _     => _5  @ bb2[2]:  fn no_owner;  _5 = const {alloc8: *mut *mut pointers::S};
	n[1]:  addr.store n[0]  => _   @ bb2[3]:  fn no_owner;  (*_5) = move _2 as *mut pointers::S (Misc);
	n[2]:  copy       _     => _5  @ bb2[2]:  fn no_owner;  _5 = const {alloc8: *mut *mut pointers::S};
	n[3]:  addr.store n[2]  => _   @ bb2[3]:  fn no_owner;  (*_5) = move _2 as *mut pointers::S (Misc);
	n[4]:  copy       _     => _12 @ bb3[4]:  fn no_owner;  _12 = const {alloc8: *mut *mut pointers::S};
	n[5]:  addr.load  n[4]  => _   @ bb3[5]:  fn no_owner;  _11 = (*_12);
	n[6]:  copy       _     => _6  @ bb2[9]:  fn invalid;   _6 = const {alloc8: *mut *mut pointers::S};
	n[7]:  addr.store n[6]  => _   @ bb2[10]: fn invalid;   (*_6) = move _5;
	n[8]:  copy       _     => _19 @ bb3[17]: fn invalid;   _19 = const {alloc8: *mut *mut pointers::S};
	n[9]:  field.0    n[8]  => _18 @ bb3[18]: fn invalid;   _18 = ((*(*_19)).0: i32);
	n[10]: addr.load  n[9]  => _   @ bb3[18]: fn invalid;   _18 = ((*(*_19)).0: i32);
	n[11]: copy       _     => _20 @ bb4[6]:  fn invalid;   _20 = const {alloc8: *mut *mut pointers::S};
	n[12]: addr.store n[11] => _   @ bb4[7]:  fn invalid;   (*_20) = const 0_usize as *mut pointers::S (PointerFromExposedAddress);
}
nodes_that_need_write = [12, 11, 7, 6, 3, 2, 1, 0]

g {
	n[0]: alloc       _    => _2   @ bb1[2]: fn no_owner;  _2 = malloc(move _3);
	n[1]: value.store n[0] => _5.* @ bb2[3]: fn no_owner;  (*_5) = move _2 as *mut pointers::S (Misc);
	n[2]: value.load  _    => _11  @ bb3[5]: fn no_owner;  _11 = (*_12);
	n[3]: copy        n[2] => _10  @ bb3[6]: fn no_owner;  _10 = move _11 as *mut libc::c_void (Misc);
	n[4]: free        n[3] => _9   @ bb3[8]: fn no_owner;  _9 = free(move _10);
}
nodes_that_need_write = []

g {
	n[0]:  alloc       _    => _2   @ bb1[2]:  fn invalid;  _2 = malloc(move _3);
	n[1]:  copy        n[0] => _1   @ bb2[1]:  fn invalid;  _1 = move _2 as *mut pointers::S (Misc);
	n[2]:  field.0     n[1] => _    @ bb2[5]:  fn invalid;  ((*_1).0: i32) = const 10_i32;
	n[3]:  addr.store  n[2] => _    @ bb2[5]:  fn invalid;  ((*_1).0: i32) = const 10_i32;
	n[4]:  copy        n[1] => _5   @ bb2[7]:  fn invalid;  _5 = _1;
	n[5]:  value.store n[4] => _6.* @ bb2[10]: fn invalid;  (*_6) = move _5;
	n[6]:  field.0     n[1] => _12  @ bb2[25]: fn invalid;  _12 = ((*_1).0: i32);
	n[7]:  addr.load   n[6] => _    @ bb2[25]: fn invalid;  _12 = ((*_1).0: i32);
	n[8]:  copy        n[1] => _23  @ bb4[12]: fn invalid;  _23 = _1;
	n[9]:  copy        n[8] => _22  @ bb4[13]: fn invalid;  _22 = move _23 as *mut libc::c_void (Misc);
	n[10]: free        n[9] => _21  @ bb4[15]: fn invalid;  _21 = free(move _22);
}
nodes_that_need_write = [3, 2, 1, 0]

g {
	n[0]: &_1  _    => _4 @ bb0[8]: fn testing;  _4 = &mut _1;
	n[1]: copy n[0] => _3 @ bb0[9]: fn testing;  _3 = &raw mut (*_4);
}
nodes_that_need_write = []

g {
	n[0]: &_3        _    => _5 @ bb0[13]: fn testing;  _5 = &mut _3;
	n[1]: addr.store n[0] => _  @ bb0[18]: fn testing;  (*_5) = move _6;
}
nodes_that_need_write = [1, 0]

g {
	n[0]: &_1         _    => _7   @ bb0[16]: fn testing;  _7 = &mut _1;
	n[1]: copy        n[0] => _6   @ bb0[17]: fn testing;  _6 = &raw mut (*_7);
	n[2]: value.store n[1] => _5.* @ bb0[18]: fn testing;  (*_5) = move _6;
}
nodes_that_need_write = []

g {
	n[0]: alloc      _    => _2  @ bb1[2]:  fn simple1;  _2 = malloc(move _3);
	n[1]: copy       n[0] => _1  @ bb2[1]:  fn simple1;  _1 = move _2 as *mut pointers::S (Misc);
	n[2]: copy       n[1] => _8  @ bb2[8]:  fn simple1;  _8 = _1;
	n[3]: copy       n[2] => _7  @ bb2[9]:  fn simple1;  _7 = move _8 as *mut libc::c_void (Misc);
	n[4]: free       n[3] => _6  @ bb3[2]:  fn simple1;  _6 = realloc(move _7, move _9);
	n[5]: copy       n[1] => _16 @ bb4[20]: fn simple1;  _16 = _1;
	n[6]: ptr_to_int n[5] => _   @ bb4[21]: fn simple1;  _15 = move _16 as usize (PointerExposeAddress);
	n[7]: copy       n[1] => _21 @ bb4[33]: fn simple1;  _21 = _1;
	n[8]: copy       n[7] => _20 @ bb4[34]: fn simple1;  _20 = move _21 as *mut libc::c_void (Misc);
	n[9]: free       n[8] => _19 @ bb4[36]: fn simple1;  _19 = free(move _20);
}
nodes_that_need_write = []

g {
	n[0]: alloc      _    => _6  @ bb3[2]:  fn simple1;  _6 = realloc(move _7, move _9);
	n[1]: copy       n[0] => _5  @ bb4[2]:  fn simple1;  _5 = move _6 as *mut pointers::S (Misc);
	n[2]: copy       n[1] => _11 @ bb4[6]:  fn simple1;  _11 = _5;
	n[3]: field.0    n[2] => _   @ bb4[8]:  fn simple1;  ((*_11).0: i32) = const 10_i32;
	n[4]: addr.store n[3] => _   @ bb4[8]:  fn simple1;  ((*_11).0: i32) = const 10_i32;
	n[5]: copy       n[1] => _12 @ bb4[10]: fn simple1;  _12 = _5;
	n[6]: copy       n[2] => _13 @ bb4[13]: fn simple1;  _13 = _11;
	n[7]: int_to_ptr _    => _17 @ bb4[27]: fn simple1;  _17 = move _18 as *const libc::c_void (PointerFromExposedAddress);
}
nodes_that_need_write = [4, 3, 2, 1, 0]

g {
	n[0]: &_13 _ => _14 @ bb4[16]: fn simple1;  _14 = &raw const _13;
}
nodes_that_need_write = []

g {
	n[0]:  alloc       _     => _2     @ bb1[2]:  fn lighttpd_test;       _2 = malloc(move _3);
	n[1]:  copy        n[0]  => _1     @ bb2[1]:  fn lighttpd_test;       _1 = move _2 as *mut *mut pointers::fdnode_st (Misc);
	n[2]:  copy        n[1]  => _9     @ bb4[5]:  fn lighttpd_test;       _9 = _1;
	n[3]:  value.store n[2]  => _5.*.0 @ bb4[6]:  fn lighttpd_test;       ((*_5).0: *mut *mut pointers::fdnode_st) = move _9;
	n[4]:  value.load  _     => _8     @ bb0[2]:  fn fdevent_register;    _8 = ((*_1).0: *mut *mut pointers::fdnode_st);
	n[5]:  offset[0]   n[4]  => _7     @ bb0[8]:  fn fdevent_register;    _7 = offset(move _8, move _9);
	n[6]:  copy        n[5]  => _6     @ bb1[3]:  fn fdevent_register;    _6 = &mut (*_7);
	n[7]:  addr.store  n[6]  => _      @ bb2[0]:  fn fdevent_register;    (*_6) = move _11;
	n[8]:  addr.load   n[6]  => _      @ bb2[3]:  fn fdevent_register;    _12 = (*_6);
	n[9]:  value.load  _     => _5     @ bb0[3]:  fn fdevent_unregister;  _5 = ((*_1).0: *mut *mut pointers::fdnode_st);
	n[10]: offset[0]   n[9]  => _4     @ bb0[9]:  fn fdevent_unregister;  _4 = offset(move _5, move _6);
	n[11]: addr.load   n[10] => _      @ bb1[2]:  fn fdevent_unregister;  _3 = (*_4);
	n[12]: value.load  _     => _19    @ bb7[4]:  fn fdevent_unregister;  _19 = ((*_1).0: *mut *mut pointers::fdnode_st);
	n[13]: offset[0]   n[12] => _18    @ bb7[10]: fn fdevent_unregister;  _18 = offset(move _19, move _20);
	n[14]: copy        n[13] => _17    @ bb8[3]:  fn fdevent_unregister;  _17 = &mut (*_18);
	n[15]: addr.store  n[14] => _      @ bb8[4]:  fn fdevent_unregister;  (*_17) = const 0_usize as *mut pointers::fdnode_st (PointerFromExposedAddress);
	n[16]: copy        n[1]  => _20    @ bb6[6]:  fn lighttpd_test;       _20 = _1;
	n[17]: copy        n[16] => _19    @ bb6[7]:  fn lighttpd_test;       _19 = move _20 as *mut libc::c_void (Misc);
	n[18]: free        n[17] => _18    @ bb6[9]:  fn lighttpd_test;       _18 = free(move _19);
}
nodes_that_need_write = [15, 14, 13, 12, 7, 6, 5, 4]

g {
	n[0]:  alloc      _     => _6  @ bb3[2]:  fn lighttpd_test;                  _6 = malloc(move _7);
	n[1]:  copy       n[0]  => _5  @ bb4[1]:  fn lighttpd_test;                  _5 = move _6 as *mut pointers::fdevents (Misc);
	n[2]:  field.0    n[1]  => _   @ bb4[6]:  fn lighttpd_test;                  ((*_5).0: *mut *mut pointers::fdnode_st) = move _9;
	n[3]:  addr.store n[2]  => _   @ bb4[6]:  fn lighttpd_test;                  ((*_5).0: *mut *mut pointers::fdnode_st) = move _9;
	n[4]:  copy       n[1]  => _12 @ bb4[10]: fn lighttpd_test;                  _12 = _5;
	n[5]:  value.load _     => _10 @ bb2[10]: fn connection_accepted;            _10 = ((*_1).0: *mut pointers::fdevents);
	n[6]:  copy       n[5]  => _1  @ bb0[0]:  fn fdevent_register;               _9 = fdevent_register(move _10, move _11, move _12, move _14);
	n[7]:  field.0    n[6]  => _8  @ bb0[2]:  fn fdevent_register;               _8 = ((*_1).0: *mut *mut pointers::fdnode_st);
	n[8]:  addr.load  n[7]  => _   @ bb0[2]:  fn fdevent_register;               _8 = ((*_1).0: *mut *mut pointers::fdnode_st);
	n[9]:  value.load _     => _4  @ bb0[2]:  fn connection_close;               _4 = ((*_1).0: *mut pointers::fdevents);
	n[10]: copy       n[9]  => _1  @ bb0[0]:  fn fdevent_fdnode_event_del;       _3 = fdevent_fdnode_event_del(move _4, move _5);
	n[11]: copy       n[10] => _7  @ bb2[2]:  fn fdevent_fdnode_event_del;       _7 = _1;
	n[12]: copy       n[11] => _1  @ bb0[0]:  fn fdevent_fdnode_event_unsetter;  _6 = fdevent_fdnode_event_unsetter(move _7, move _8);
	n[13]: value.load _     => _7  @ bb1[5]:  fn connection_close;               _7 = ((*_1).0: *mut pointers::fdevents);
	n[14]: copy       n[13] => _1  @ bb0[0]:  fn fdevent_unregister;             _6 = fdevent_unregister(move _7, move _8);
	n[15]: field.0    n[14] => _5  @ bb0[3]:  fn fdevent_unregister;             _5 = ((*_1).0: *mut *mut pointers::fdnode_st);
	n[16]: addr.load  n[15] => _   @ bb0[3]:  fn fdevent_unregister;             _5 = ((*_1).0: *mut *mut pointers::fdnode_st);
	n[17]: field.0    n[14] => _19 @ bb7[4]:  fn fdevent_unregister;             _19 = ((*_1).0: *mut *mut pointers::fdnode_st);
	n[18]: addr.load  n[17] => _   @ bb7[4]:  fn fdevent_unregister;             _19 = ((*_1).0: *mut *mut pointers::fdnode_st);
	n[19]: copy       n[15] => _23 @ bb7[5]:  fn lighttpd_test;                  _23 = _5;
	n[20]: copy       n[19] => _22 @ bb7[6]:  fn lighttpd_test;                  _22 = move _23 as *mut libc::c_void (Misc);
	n[21]: free       n[20] => _21 @ bb7[8]:  fn lighttpd_test;                  _21 = free(move _22);
}
nodes_that_need_write = [3, 2, 1, 0]

g {
	n[0]:  &_11      _    => _10 @ bb4[14]: fn lighttpd_test;        _10 = &mut _11;
	n[1]:  copy      n[0] => _14 @ bb4[17]: fn lighttpd_test;        _14 = &raw mut (*_10);
	n[2]:  copy      n[1] => _1  @ bb0[0]:  fn connection_accepted;  _13 = connection_accepted(move _14, const 0_i32);
	n[3]:  field.0   n[2] => _10 @ bb2[10]: fn connection_accepted;  _10 = ((*_1).0: *mut pointers::fdevents);
	n[4]:  addr.load n[3] => _   @ bb2[10]: fn connection_accepted;  _10 = ((*_1).0: *mut pointers::fdevents);
	n[5]:  copy      n[3] => _16 @ bb5[4]:  fn lighttpd_test;        _16 = &raw mut (*_10);
	n[6]:  copy      n[5] => _1  @ bb0[0]:  fn connection_close;     _15 = connection_close(move _16, move _17);
	n[7]:  field.0   n[6] => _4  @ bb0[2]:  fn connection_close;     _4 = ((*_1).0: *mut pointers::fdevents);
	n[8]:  addr.load n[7] => _   @ bb0[2]:  fn connection_close;     _4 = ((*_1).0: *mut pointers::fdevents);
	n[9]:  field.0   n[6] => _7  @ bb1[5]:  fn connection_close;     _7 = ((*_1).0: *mut pointers::fdevents);
	n[10]: addr.load n[9] => _   @ bb1[5]:  fn connection_close;     _7 = ((*_1).0: *mut pointers::fdevents);
}
nodes_that_need_write = []

g {
	n[0]:  alloc       _     => _5      @ bb1[2]:  fn connection_accepted;  _5 = malloc(move _6);
	n[1]:  copy        n[0]  => _4      @ bb2[1]:  fn connection_accepted;  _4 = move _5 as *mut pointers::connection (Misc);
	n[2]:  field.0     n[1]  => _       @ bb2[6]:  fn connection_accepted;  ((*_4).0: i32) = move _8;
	n[3]:  addr.store  n[2]  => _       @ bb2[6]:  fn connection_accepted;  ((*_4).0: i32) = move _8;
	n[4]:  field.0     n[1]  => _11     @ bb2[12]: fn connection_accepted;  _11 = ((*_4).0: i32);
	n[5]:  addr.load   n[4]  => _       @ bb2[12]: fn connection_accepted;  _11 = ((*_4).0: i32);
	n[6]:  copy        n[1]  => _15     @ bb2[20]: fn connection_accepted;  _15 = _4;
	n[7]:  copy        n[6]  => _14     @ bb2[21]: fn connection_accepted;  _14 = move _15 as *mut libc::c_void (Misc);
	n[8]:  copy        n[7]  => _4      @ bb0[0]:  fn fdevent_register;     _9 = fdevent_register(move _10, move _11, move _12, move _14);
	n[9]:  copy        n[8]  => _15     @ bb2[15]: fn fdevent_register;     _15 = _4;
	n[10]: value.store n[9]  => _12.*.1 @ bb2[16]: fn fdevent_register;     ((*_12).1: *mut libc::c_void) = move _15;
	n[11]: field.1     n[1]  => _       @ bb3[4]:  fn connection_accepted;  ((*_4).1: *mut pointers::fdnode_st) = move _9;
	n[12]: addr.store  n[11] => _       @ bb3[4]:  fn connection_accepted;  ((*_4).1: *mut pointers::fdnode_st) = move _9;
	n[13]: copy        n[8]  => _0      @ bb3[6]:  fn connection_accepted;  _0 = _4;
	n[14]: copy        n[13] => _13     @ bb4[18]: fn lighttpd_test;        _13 = connection_accepted(move _14, const 0_i32);
	n[15]: copy        n[14] => _17     @ bb5[6]:  fn lighttpd_test;        _17 = _13;
	n[16]: copy        n[15] => _2      @ bb0[0]:  fn connection_close;     _15 = connection_close(move _16, move _17);
	n[17]: field.1     n[16] => _5      @ bb0[4]:  fn connection_close;     _5 = ((*_2).1: *mut pointers::fdnode_st);
	n[18]: addr.load   n[17] => _       @ bb0[4]:  fn connection_close;     _5 = ((*_2).1: *mut pointers::fdnode_st);
	n[19]: field.0     n[16] => _8      @ bb1[7]:  fn connection_close;     _8 = ((*_2).0: i32);
	n[20]: addr.load   n[19] => _       @ bb1[7]:  fn connection_close;     _8 = ((*_2).0: i32);
}
nodes_that_need_write = [12, 11, 3, 2, 1, 0]

g {
	n[0]:  alloc       _     => _3     @ bb1[2]:  fn fdnode_init;                    _3 = calloc(move _4, move _6);
	n[1]:  copy        n[0]  => _2     @ bb2[2]:  fn fdnode_init;                    _2 = move _3 as *mut pointers::fdnode_st (Misc);
	n[2]:  copy        n[1]  => _10    @ bb2[9]:  fn fdnode_init;                    _10 = _2;
	n[3]:  copy        n[2]  => _1     @ bb0[0]:  fn is_null;                        _9 = is_null(move _10);
	n[4]:  copy        n[1]  => _0     @ bb9[2]:  fn fdnode_init;                    _0 = _2;
	n[5]:  copy        n[4]  => _11    @ bb1[5]:  fn fdevent_register;               _11 = fdnode_init();
	n[6]:  value.store n[5]  => _6.*   @ bb2[0]:  fn fdevent_register;               (*_6) = move _11;
	n[7]:  value.load  _     => _12    @ bb2[3]:  fn fdevent_register;               _12 = (*_6);
	n[8]:  field.0     n[7]  => _      @ bb2[8]:  fn fdevent_register;               ((*_12).0: std::option::Option<unsafe extern "C" fn(*mut libc::c_void, i32) -> u32>) = move _13;
	n[9]:  addr.store  n[8]  => _      @ bb2[8]:  fn fdevent_register;               ((*_12).0: std::option::Option<unsafe extern "C" fn(*mut libc::c_void, i32) -> u32>) = move _13;
	n[10]: field.2     n[7]  => _      @ bb2[12]: fn fdevent_register;               ((*_12).2: i32) = move _14;
	n[11]: addr.store  n[10] => _      @ bb2[12]: fn fdevent_register;               ((*_12).2: i32) = move _14;
	n[12]: field.1     n[7]  => _      @ bb2[16]: fn fdevent_register;               ((*_12).1: *mut libc::c_void) = move _15;
	n[13]: addr.store  n[12] => _      @ bb2[16]: fn fdevent_register;               ((*_12).1: *mut libc::c_void) = move _15;
	n[14]: field.3     n[7]  => _      @ bb2[20]: fn fdevent_register;               ((*_12).3: i32) = move _16;
	n[15]: addr.store  n[14] => _      @ bb2[20]: fn fdevent_register;               ((*_12).3: i32) = move _16;
	n[16]: field.4     n[7]  => _      @ bb3[0]:  fn fdevent_register;               ((*_12).4: i32) = Neg(move _17);
	n[17]: addr.store  n[16] => _      @ bb3[0]:  fn fdevent_register;               ((*_12).4: i32) = Neg(move _17);
	n[18]: copy        n[7]  => _0     @ bb3[2]:  fn fdevent_register;               _0 = _12;
	n[19]: copy        n[18] => _9     @ bb2[23]: fn connection_accepted;            _9 = fdevent_register(move _10, move _11, move _12, move _14);
	n[20]: value.store n[19] => _4.*.1 @ bb3[4]:  fn connection_accepted;            ((*_4).1: *mut pointers::fdnode_st) = move _9;
	n[21]: value.load  _     => _5     @ bb0[4]:  fn connection_close;               _5 = ((*_2).1: *mut pointers::fdnode_st);
	n[22]: copy        n[21] => _2     @ bb0[0]:  fn fdevent_fdnode_event_del;       _3 = fdevent_fdnode_event_del(move _4, move _5);
	n[23]: copy        n[22] => _5     @ bb0[3]:  fn fdevent_fdnode_event_del;       _5 = _2;
	n[24]: copy        n[23] => _1     @ bb0[0]:  fn is_null;                        _4 = is_null(move _5);
	n[25]: copy        n[22] => _8     @ bb2[4]:  fn fdevent_fdnode_event_del;       _8 = _2;
	n[26]: copy        n[25] => _2     @ bb0[0]:  fn fdevent_fdnode_event_unsetter;  _6 = fdevent_fdnode_event_unsetter(move _7, move _8);
	n[27]: field.4     n[26] => _8     @ bb1[3]:  fn fdevent_fdnode_event_unsetter;  _8 = ((*_2).4: i32);
	n[28]: addr.load   n[27] => _      @ bb1[3]:  fn fdevent_fdnode_event_unsetter;  _8 = ((*_2).4: i32);
	n[29]: value.load  _     => _3     @ bb1[2]:  fn fdevent_unregister;             _3 = (*_4);
	n[30]: copy        n[29] => _12    @ bb1[11]: fn fdevent_unregister;             _12 = _3;
	n[31]: ptr_to_int  n[30] => _      @ bb1[12]: fn fdevent_unregister;             _11 = move _12 as usize (PointerExposeAddress);
	n[32]: copy        n[29] => _23    @ bb8[7]:  fn fdevent_unregister;             _23 = _3;
	n[33]: copy        n[32] => _1     @ bb0[0]:  fn fdnode_free;                    _22 = fdnode_free(move _23);
	n[34]: copy        n[33] => _4     @ bb0[3]:  fn fdnode_free;                    _4 = _1;
	n[35]: copy        n[34] => _3     @ bb0[4]:  fn fdnode_free;                    _3 = move _4 as *mut libc::c_void (Misc);
	n[36]: free        n[35] => _2     @ bb0[6]:  fn fdnode_free;                    _2 = free(move _3);
}
nodes_that_need_write = [17, 16, 15, 14, 13, 12, 11, 10, 9, 8, 7]

g {
	n[0]: alloc _    => _1 @ bb1[2]: fn test_malloc_free;  _1 = malloc(move _2);
	n[1]: copy  n[0] => _5 @ bb2[4]: fn test_malloc_free;  _5 = _1;
	n[2]: free  n[1] => _4 @ bb2[5]: fn test_malloc_free;  _4 = free(move _5);
}
nodes_that_need_write = []

g {
	n[0]: alloc _    => _2 @ bb1[2]:  fn test_malloc_free_cast;  _2 = malloc(move _3);
	n[1]: copy  n[0] => _1 @ bb2[1]:  fn test_malloc_free_cast;  _1 = move _2 as *mut pointers::S (Misc);
	n[2]: copy  n[1] => _7 @ bb2[7]:  fn test_malloc_free_cast;  _7 = _1;
	n[3]: copy  n[2] => _6 @ bb2[8]:  fn test_malloc_free_cast;  _6 = move _7 as *mut libc::c_void (Misc);
	n[4]: free  n[3] => _5 @ bb2[10]: fn test_malloc_free_cast;  _5 = free(move _6);
}
nodes_that_need_write = []

g {
	n[0]: alloc _    => _1 @ bb1[2]: fn test_arg;  _1 = malloc(move _2);
	n[1]: copy  n[0] => _5 @ bb2[4]: fn test_arg;  _5 = _1;
	n[2]: copy  n[1] => _1 @ bb0[0]: fn foo;       _4 = foo(move _5);
	n[3]: copy  n[2] => _2 @ bb0[1]: fn foo;       _2 = _1;
	n[4]: copy  n[2] => _6 @ bb3[3]: fn test_arg;  _6 = _1;
}
nodes_that_need_write = []

g {
	n[0]:  alloc _     => _1  @ bb1[2]: fn test_arg_rec;  _1 = malloc(move _2);
	n[1]:  copy  n[0]  => _5  @ bb2[4]: fn test_arg_rec;  _5 = _1;
	n[2]:  copy  n[1]  => _2  @ bb0[0]: fn foo_rec;       _4 = foo_rec(const 3_i32, move _5);
	n[3]:  copy  n[2]  => _11 @ bb3[3]: fn foo_rec;       _11 = _2;
	n[4]:  copy  n[3]  => _2  @ bb0[0]: fn foo_rec;       _7 = foo_rec(move _8, move _11);
	n[5]:  copy  n[4]  => _11 @ bb3[3]: fn foo_rec;       _11 = _2;
	n[6]:  copy  n[5]  => _2  @ bb0[0]: fn foo_rec;       _7 = foo_rec(move _8, move _11);
	n[7]:  copy  n[6]  => _11 @ bb3[3]: fn foo_rec;       _11 = _2;
	n[8]:  copy  n[7]  => _2  @ bb0[0]: fn foo_rec;       _7 = foo_rec(move _8, move _11);
	n[9]:  copy  n[8]  => _0  @ bb8[2]: fn foo_rec;       _0 = _2;
	n[10]: copy  n[9]  => _7  @ bb3[4]: fn foo_rec;       _7 = foo_rec(move _8, move _11);
	n[11]: copy  n[10] => _12 @ bb4[4]: fn foo_rec;       _12 = _7;
	n[12]: copy  n[11] => _0  @ bb4[6]: fn foo_rec;       _0 = _12;
	n[13]: copy  n[12] => _7  @ bb3[4]: fn foo_rec;       _7 = foo_rec(move _8, move _11);
	n[14]: copy  n[13] => _12 @ bb4[4]: fn foo_rec;       _12 = _7;
	n[15]: copy  n[14] => _0  @ bb4[6]: fn foo_rec;       _0 = _12;
	n[16]: copy  n[15] => _7  @ bb3[4]: fn foo_rec;       _7 = foo_rec(move _8, move _11);
	n[17]: copy  n[16] => _12 @ bb4[4]: fn foo_rec;       _12 = _7;
	n[18]: copy  n[17] => _0  @ bb4[6]: fn foo_rec;       _0 = _12;
	n[19]: copy  n[18] => _4  @ bb2[5]: fn test_arg_rec;  _4 = foo_rec(const 3_i32, move _5);
}
nodes_that_need_write = []

g {
	n[0]: &_1  _    => _2 @ bb0[4]:  fn test_shared_ref;  _2 = &_1;
	n[1]: copy n[0] => _3 @ bb0[7]:  fn test_shared_ref;  _3 = _2;
	n[2]: copy n[1] => _5 @ bb0[11]: fn test_shared_ref;  _5 = &(*_3);
	n[3]: copy n[2] => _1 @ bb0[0]:  fn shared_ref_foo;   _4 = shared_ref_foo(move _5);
	n[4]: copy n[3] => _0 @ bb0[0]:  fn shared_ref_foo;   _0 = _1;
	n[5]: copy n[4] => _4 @ bb0[12]: fn test_shared_ref;  _4 = shared_ref_foo(move _5);
	n[6]: copy n[5] => _6 @ bb1[3]:  fn test_shared_ref;  _6 = &raw const (*_4);
}
nodes_that_need_write = []

g {
	n[0]: &_1  _    => _4 @ bb0[8]: fn test_unique_ref;  _4 = &mut _1;
	n[1]: copy n[0] => _3 @ bb0[9]: fn test_unique_ref;  _3 = &raw mut (*_4);
}
nodes_that_need_write = []

g {
	n[0]: &_3        _    => _5 @ bb0[13]: fn test_unique_ref;  _5 = &mut _3;
	n[1]: addr.store n[0] => _  @ bb0[18]: fn test_unique_ref;  (*_5) = move _6;
}
nodes_that_need_write = [1, 0]

g {
	n[0]: &_1         _    => _7   @ bb0[16]: fn test_unique_ref;  _7 = &mut _1;
	n[1]: copy        n[0] => _6   @ bb0[17]: fn test_unique_ref;  _6 = &raw mut (*_7);
	n[2]: value.store n[1] => _5.* @ bb0[18]: fn test_unique_ref;  (*_5) = move _6;
}
nodes_that_need_write = []

g {
	n[0]: alloc _    => _1 @ bb1[2]: fn test_realloc_reassign;  _1 = malloc(move _2);
	n[1]: copy  n[0] => _5 @ bb2[4]: fn test_realloc_reassign;  _5 = _1;
	n[2]: free  n[1] => _4 @ bb4[2]: fn test_realloc_reassign;  _4 = realloc(move _5, move _6);
}
nodes_that_need_write = []

g {
	n[0]: alloc _    => _4  @ bb4[2]: fn test_realloc_reassign;  _4 = realloc(move _5, move _6);
	n[1]: copy  n[0] => _1  @ bb5[2]: fn test_realloc_reassign;  _1 = move _4;
	n[2]: copy  n[1] => _11 @ bb5[6]: fn test_realloc_reassign;  _11 = _1;
	n[3]: free  n[2] => _10 @ bb5[7]: fn test_realloc_reassign;  _10 = free(move _11);
}
nodes_that_need_write = []

g {
	n[0]: alloc _    => _1 @ bb1[2]: fn test_realloc_fresh;  _1 = malloc(move _2);
	n[1]: copy  n[0] => _5 @ bb2[4]: fn test_realloc_fresh;  _5 = _1;
	n[2]: free  n[1] => _4 @ bb3[2]: fn test_realloc_fresh;  _4 = realloc(move _5, move _6);
}
nodes_that_need_write = []

g {
	n[0]: alloc _    => _4 @ bb3[2]: fn test_realloc_fresh;  _4 = realloc(move _5, move _6);
	n[1]: copy  n[0] => _9 @ bb4[5]: fn test_realloc_fresh;  _9 = _4;
	n[2]: free  n[1] => _8 @ bb4[6]: fn test_realloc_fresh;  _8 = free(move _9);
}
nodes_that_need_write = []

g {
	n[0]: alloc     _    => _2 @ bb1[2]:  fn test_load_addr;  _2 = malloc(move _3);
	n[1]: copy      n[0] => _1 @ bb2[1]:  fn test_load_addr;  _1 = move _2 as *mut pointers::S (Misc);
	n[2]: addr.load n[1] => _  @ bb2[5]:  fn test_load_addr;  _5 = (*_1);
	n[3]: copy      n[1] => _8 @ bb2[10]: fn test_load_addr;  _8 = _1;
	n[4]: copy      n[3] => _7 @ bb2[11]: fn test_load_addr;  _7 = move _8 as *mut libc::c_void (Misc);
	n[5]: free      n[4] => _6 @ bb2[13]: fn test_load_addr;  _6 = free(move _7);
}
nodes_that_need_write = []

g {
	n[0]: alloc _ => _1 @ bb1[2]: fn test_overwrite;  _1 = malloc(move _2);
}
nodes_that_need_write = []

g {
	n[0]: alloc _    => _4 @ bb3[2]: fn test_overwrite;  _4 = malloc(move _5);
	n[1]: copy  n[0] => _7 @ bb4[3]: fn test_overwrite;  _7 = _4;
	n[2]: copy  n[1] => _1 @ bb4[4]: fn test_overwrite;  _1 = move _7;
	n[3]: copy  n[2] => _9 @ bb4[8]: fn test_overwrite;  _9 = _1;
	n[4]: free  n[3] => _8 @ bb4[9]: fn test_overwrite;  _8 = free(move _9);
}
nodes_that_need_write = []

g {
	n[0]: alloc      _    => _2 @ bb1[2]:  fn test_store_addr;  _2 = malloc(move _3);
	n[1]: copy       n[0] => _1 @ bb2[1]:  fn test_store_addr;  _1 = move _2 as *mut pointers::S (Misc);
	n[2]: field.0    n[1] => _  @ bb2[4]:  fn test_store_addr;  ((*_1).0: i32) = const 10_i32;
	n[3]: addr.store n[2] => _  @ bb2[4]:  fn test_store_addr;  ((*_1).0: i32) = const 10_i32;
	n[4]: copy       n[1] => _7 @ bb2[8]:  fn test_store_addr;  _7 = _1;
	n[5]: copy       n[4] => _6 @ bb2[9]:  fn test_store_addr;  _6 = move _7 as *mut libc::c_void (Misc);
	n[6]: free       n[5] => _5 @ bb2[11]: fn test_store_addr;  _5 = free(move _6);
}
nodes_that_need_write = [3, 2, 1, 0]

g {
	n[0]: alloc      _    => _2  @ bb1[2]:  fn test_load_other_store_self;  _2 = malloc(move _3);
	n[1]: copy       n[0] => _1  @ bb2[1]:  fn test_load_other_store_self;  _1 = move _2 as *mut pointers::S (Misc);
	n[2]: field.0    n[1] => _   @ bb4[4]:  fn test_load_other_store_self;  ((*_1).0: i32) = const 10_i32;
	n[3]: addr.store n[2] => _   @ bb4[4]:  fn test_load_other_store_self;  ((*_1).0: i32) = const 10_i32;
	n[4]: field.0    n[1] => _9  @ bb4[6]:  fn test_load_other_store_self;  _9 = ((*_1).0: i32);
	n[5]: addr.load  n[4] => _   @ bb4[6]:  fn test_load_other_store_self;  _9 = ((*_1).0: i32);
	n[6]: copy       n[1] => _12 @ bb4[12]: fn test_load_other_store_self;  _12 = _1;
	n[7]: copy       n[6] => _11 @ bb4[13]: fn test_load_other_store_self;  _11 = move _12 as *mut libc::c_void (Misc);
	n[8]: free       n[7] => _10 @ bb4[15]: fn test_load_other_store_self;  _10 = free(move _11);
}
nodes_that_need_write = [3, 2, 1, 0]

g {
	n[0]: alloc      _    => _6  @ bb3[2]: fn test_load_other_store_self;  _6 = malloc(move _7);
	n[1]: copy       n[0] => _5  @ bb4[1]: fn test_load_other_store_self;  _5 = move _6 as *mut pointers::S (Misc);
	n[2]: field.0    n[1] => _   @ bb4[7]: fn test_load_other_store_self;  ((*_5).0: i32) = move _9;
	n[3]: addr.store n[2] => _   @ bb4[7]: fn test_load_other_store_self;  ((*_5).0: i32) = move _9;
	n[4]: copy       n[1] => _15 @ bb5[5]: fn test_load_other_store_self;  _15 = _5;
	n[5]: copy       n[4] => _14 @ bb5[6]: fn test_load_other_store_self;  _14 = move _15 as *mut libc::c_void (Misc);
	n[6]: free       n[5] => _13 @ bb5[8]: fn test_load_other_store_self;  _13 = free(move _14);
}
nodes_that_need_write = [3, 2, 1, 0]

g {
	n[0]:  alloc      _    => _2 @ bb1[2]:  fn test_load_self_store_self;  _2 = calloc(move _3, move _4);
	n[1]:  copy       n[0] => _1 @ bb2[2]:  fn test_load_self_store_self;  _1 = move _2 as *mut pointers::S (Misc);
	n[2]:  field.3    n[1] => _  @ bb2[6]:  fn test_load_self_store_self;  _6 = (((*_1).3: pointers::T).3: i32);
	n[3]:  field.3    n[2] => _6 @ bb2[6]:  fn test_load_self_store_self;  _6 = (((*_1).3: pointers::T).3: i32);
	n[4]:  addr.load  n[3] => _  @ bb2[6]:  fn test_load_self_store_self;  _6 = (((*_1).3: pointers::T).3: i32);
	n[5]:  field.3    n[1] => _  @ bb2[7]:  fn test_load_self_store_self;  (((*_1).3: pointers::T).3: i32) = move _6;
	n[6]:  field.3    n[5] => _  @ bb2[7]:  fn test_load_self_store_self;  (((*_1).3: pointers::T).3: i32) = move _6;
	n[7]:  addr.store n[6] => _  @ bb2[7]:  fn test_load_self_store_self;  (((*_1).3: pointers::T).3: i32) = move _6;
	n[8]:  copy       n[1] => _9 @ bb2[12]: fn test_load_self_store_self;  _9 = _1;
	n[9]:  copy       n[8] => _8 @ bb2[13]: fn test_load_self_store_self;  _8 = move _9 as *mut libc::c_void (Misc);
	n[10]: free       n[9] => _7 @ bb2[15]: fn test_load_self_store_self;  _7 = free(move _8);
}
nodes_that_need_write = [7, 6, 5, 1, 0]

g {
	n[0]: alloc      _    => _2  @ bb1[2]:  fn test_load_self_store_self_inter;  _2 = calloc(move _3, move _4);
	n[1]: copy       n[0] => _1  @ bb2[2]:  fn test_load_self_store_self_inter;  _1 = move _2 as *mut pointers::S (Misc);
	n[2]: field.0    n[1] => _6  @ bb2[6]:  fn test_load_self_store_self_inter;  _6 = ((*_1).0: i32);
	n[3]: addr.load  n[2] => _   @ bb2[6]:  fn test_load_self_store_self_inter;  _6 = ((*_1).0: i32);
	n[4]: field.0    n[1] => _   @ bb2[10]: fn test_load_self_store_self_inter;  ((*_1).0: i32) = move _7;
	n[5]: addr.store n[4] => _   @ bb2[10]: fn test_load_self_store_self_inter;  ((*_1).0: i32) = move _7;
	n[6]: copy       n[1] => _10 @ bb2[15]: fn test_load_self_store_self_inter;  _10 = _1;
	n[7]: copy       n[6] => _9  @ bb2[16]: fn test_load_self_store_self_inter;  _9 = move _10 as *mut libc::c_void (Misc);
	n[8]: free       n[7] => _8  @ bb2[18]: fn test_load_self_store_self_inter;  _8 = free(move _9);
}
nodes_that_need_write = [5, 4, 1, 0]

g {
	n[0]: alloc      _    => _1 @ bb1[2]:  fn test_ptr_int_ptr;  _1 = malloc(move _2);
	n[1]: copy       n[0] => _5 @ bb2[4]:  fn test_ptr_int_ptr;  _5 = _1;
	n[2]: ptr_to_int n[1] => _  @ bb2[5]:  fn test_ptr_int_ptr;  _4 = move _5 as usize (PointerExposeAddress);
	n[3]: int_to_ptr _    => _1 @ bb2[10]: fn test_ptr_int_ptr;  _1 = move _6 as *mut libc::c_void (PointerFromExposedAddress);
	n[4]: copy       n[3] => _8 @ bb2[14]: fn test_ptr_int_ptr;  _8 = _1;
	n[5]: free       n[4] => _7 @ bb2[15]: fn test_ptr_int_ptr;  _7 = free(move _8);
}
nodes_that_need_write = []

g {
	n[0]: alloc      _    => _1 @ bb1[2]: fn test_load_value;  _1 = malloc(move _2);
	n[1]: value.load _    => _6 @ bb2[7]: fn test_load_value;  _6 = (*_4);
	n[2]: free       n[1] => _5 @ bb2[8]: fn test_load_value;  _5 = free(move _6);
}
nodes_that_need_write = []

g {
	n[0]: &_1       _    => _4 @ bb2[3]: fn test_load_value;  _4 = &raw const _1;
	n[1]: addr.load n[0] => _  @ bb2[7]: fn test_load_value;  _6 = (*_4);
}
nodes_that_need_write = []

g {
	n[0]: alloc       _    => _1   @ bb1[2]:  fn test_store_value;  _1 = malloc(move _2);
	n[1]: copy        n[0] => _4   @ bb2[3]:  fn test_store_value;  _4 = _1;
	n[2]: copy        n[1] => _6   @ bb2[9]:  fn test_store_value;  _6 = _4;
	n[3]: value.store n[2] => _5.* @ bb2[10]: fn test_store_value;  (*_5) = move _6;
	n[4]: copy        n[0] => _8   @ bb2[14]: fn test_store_value;  _8 = _1;
	n[5]: free        n[4] => _7   @ bb2[15]: fn test_store_value;  _7 = free(move _8);
}
nodes_that_need_write = []

g {
	n[0]: &_1        _    => _5 @ bb2[6]:  fn test_store_value;  _5 = &raw mut _1;
	n[1]: addr.store n[0] => _  @ bb2[10]: fn test_store_value;  (*_5) = move _6;
}
nodes_that_need_write = [1, 0]

g {
	n[0]:  alloc       _    => _2     @ bb1[2]:  fn test_store_value_field;  _2 = malloc(move _3);
	n[1]:  copy        n[0] => _1     @ bb2[1]:  fn test_store_value_field;  _1 = move _2 as *mut pointers::S (Misc);
	n[2]:  copy        n[1] => _9     @ bb4[5]:  fn test_store_value_field;  _9 = _1;
	n[3]:  value.store n[2] => _5.*.2 @ bb4[6]:  fn test_store_value_field;  ((*_5).2: *const pointers::S) = move _9 as *const pointers::S (Pointer(MutToConstPointer));
	n[4]:  value.load  _    => _10    @ bb4[9]:  fn test_store_value_field;  _10 = ((*_5).2: *const pointers::S);
	n[5]:  field.2     n[1] => _      @ bb4[10]: fn test_store_value_field;  ((*_1).2: *const pointers::S) = move _10;
	n[6]:  addr.store  n[5] => _      @ bb4[10]: fn test_store_value_field;  ((*_1).2: *const pointers::S) = move _10;
	n[7]:  value.store n[4] => _1.*.2 @ bb4[10]: fn test_store_value_field;  ((*_1).2: *const pointers::S) = move _10;
	n[8]:  copy        n[1] => _13    @ bb4[15]: fn test_store_value_field;  _13 = _1;
	n[9]:  copy        n[8] => _12    @ bb4[16]: fn test_store_value_field;  _12 = move _13 as *mut libc::c_void (Misc);
	n[10]: free        n[9] => _11    @ bb4[18]: fn test_store_value_field;  _11 = free(move _12);
}
nodes_that_need_write = [6, 5, 1, 0]

g {
	n[0]: alloc      _    => _6  @ bb3[2]: fn test_store_value_field;  _6 = malloc(move _7);
	n[1]: copy       n[0] => _5  @ bb4[1]: fn test_store_value_field;  _5 = move _6 as *mut pointers::S (Misc);
	n[2]: field.2    n[1] => _   @ bb4[6]: fn test_store_value_field;  ((*_5).2: *const pointers::S) = move _9 as *const pointers::S (Pointer(MutToConstPointer));
	n[3]: addr.store n[2] => _   @ bb4[6]: fn test_store_value_field;  ((*_5).2: *const pointers::S) = move _9 as *const pointers::S (Pointer(MutToConstPointer));
	n[4]: field.2    n[1] => _10 @ bb4[9]: fn test_store_value_field;  _10 = ((*_5).2: *const pointers::S);
	n[5]: addr.load  n[4] => _   @ bb4[9]: fn test_store_value_field;  _10 = ((*_5).2: *const pointers::S);
}
nodes_that_need_write = [3, 2, 1, 0]

g {
	n[0]: alloc       _    => _1   @ bb1[2]:  fn test_load_value_store_value;  _1 = malloc(move _2);
	n[1]: value.load  _    => _5   @ bb2[6]:  fn test_load_value_store_value;  _5 = (*_4);
	n[2]: value.store n[1] => _4.* @ bb2[7]:  fn test_load_value_store_value;  (*_4) = move _5;
	n[3]: value.load  _    => _7   @ bb2[11]: fn test_load_value_store_value;  _7 = (*_4);
	n[4]: free        n[3] => _6   @ bb2[12]: fn test_load_value_store_value;  _6 = free(move _7);
}
nodes_that_need_write = []

g {
	n[0]: &_1        _    => _4 @ bb2[3]:  fn test_load_value_store_value;  _4 = &raw mut _1;
	n[1]: addr.load  n[0] => _  @ bb2[6]:  fn test_load_value_store_value;  _5 = (*_4);
	n[2]: addr.store n[0] => _  @ bb2[7]:  fn test_load_value_store_value;  (*_4) = move _5;
	n[3]: addr.load  n[0] => _  @ bb2[11]: fn test_load_value_store_value;  _7 = (*_4);
}
nodes_that_need_write = [2, 0]

g {
	n[0]:  &_35       _     => _34 @ bb30[4]:  fn main_0;          _34 = &mut _35;
	n[1]:  copy       n[0]  => _40 @ bb30[11]: fn main_0;          _40 = &(*_34);
	n[2]:  copy       n[1]  => _39 @ bb30[12]: fn main_0;          _39 = move _40 as &[i32] (Pointer(Unsize));
	n[3]:  copy       n[2]  => _1  @ bb0[0]:   fn len;             _38 = len(move _39);
	n[4]:  copy       n[0]  => _42 @ bb31[5]:  fn main_0;          _42 = &raw mut (*_34);
	n[5]:  copy       n[4]  => _41 @ bb31[6]:  fn main_0;          _41 = move _42 as *mut i32 (Pointer(ArrayToPointer));
	n[6]:  copy       n[5]  => _2  @ bb0[0]:   fn insertion_sort;  _36 = insertion_sort(move _37, move _41);
	n[7]:  copy       n[6]  => _10 @ bb3[3]:   fn insertion_sort;  _10 = _2;
	n[8]:  offset[1]  n[7]  => _9  @ bb3[9]:   fn insertion_sort;  _9 = offset(move _10, move _11);
	n[9]:  addr.load  n[8]  => _   @ bb5[2]:   fn insertion_sort;  _8 = (*_9);
	n[10]: copy       n[6]  => _22 @ bb9[4]:   fn insertion_sort;  _22 = _2;
	n[11]: offset[0]  n[10] => _21 @ bb11[5]:  fn insertion_sort;  _21 = offset(move _22, move _23);
	n[12]: addr.load  n[11] => _   @ bb12[2]:  fn insertion_sort;  _20 = (*_21);
	n[13]: copy       n[6]  => _47 @ bb24[7]:  fn insertion_sort;  _47 = _2;
	n[14]: offset[1]  n[13] => _46 @ bb24[13]: fn insertion_sort;  _46 = offset(move _47, move _48);
	n[15]: addr.store n[14] => _   @ bb25[2]:  fn insertion_sort;  (*_46) = move _45;
	n[16]: copy       n[6]  => _10 @ bb3[3]:   fn insertion_sort;  _10 = _2;
	n[17]: offset[2]  n[16] => _9  @ bb3[9]:   fn insertion_sort;  _9 = offset(move _10, move _11);
	n[18]: addr.load  n[17] => _   @ bb5[2]:   fn insertion_sort;  _8 = (*_9);
	n[19]: copy       n[6]  => _22 @ bb9[4]:   fn insertion_sort;  _22 = _2;
	n[20]: offset[1]  n[19] => _21 @ bb11[5]:  fn insertion_sort;  _21 = offset(move _22, move _23);
	n[21]: addr.load  n[20] => _   @ bb12[2]:  fn insertion_sort;  _20 = (*_21);
	n[22]: copy       n[6]  => _31 @ bb13[3]:  fn insertion_sort;  _31 = _2;
	n[23]: offset[1]  n[22] => _30 @ bb15[5]:  fn insertion_sort;  _30 = offset(move _31, move _32);
	n[24]: addr.load  n[23] => _   @ bb16[2]:  fn insertion_sort;  _29 = (*_30);
	n[25]: copy       n[6]  => _38 @ bb16[5]:  fn insertion_sort;  _38 = _2;
	n[26]: offset[2]  n[25] => _37 @ bb16[11]: fn insertion_sort;  _37 = offset(move _38, move _39);
	n[27]: addr.store n[26] => _   @ bb17[2]:  fn insertion_sort;  (*_37) = move _29;
	n[28]: copy       n[6]  => _22 @ bb9[4]:   fn insertion_sort;  _22 = _2;
	n[29]: offset[0]  n[28] => _21 @ bb11[5]:  fn insertion_sort;  _21 = offset(move _22, move _23);
	n[30]: addr.load  n[29] => _   @ bb12[2]:  fn insertion_sort;  _20 = (*_21);
	n[31]: copy       n[6]  => _47 @ bb24[7]:  fn insertion_sort;  _47 = _2;
	n[32]: offset[1]  n[31] => _46 @ bb24[13]: fn insertion_sort;  _46 = offset(move _47, move _48);
	n[33]: addr.store n[32] => _   @ bb25[2]:  fn insertion_sort;  (*_46) = move _45;
	n[34]: copy       n[6]  => _10 @ bb3[3]:   fn insertion_sort;  _10 = _2;
	n[35]: offset[3]  n[34] => _9  @ bb3[9]:   fn insertion_sort;  _9 = offset(move _10, move _11);
	n[36]: addr.load  n[35] => _   @ bb5[2]:   fn insertion_sort;  _8 = (*_9);
	n[37]: copy       n[6]  => _22 @ bb9[4]:   fn insertion_sort;  _22 = _2;
	n[38]: offset[2]  n[37] => _21 @ bb11[5]:  fn insertion_sort;  _21 = offset(move _22, move _23);
	n[39]: addr.load  n[38] => _   @ bb12[2]:  fn insertion_sort;  _20 = (*_21);
	n[40]: copy       n[6]  => _31 @ bb13[3]:  fn insertion_sort;  _31 = _2;
	n[41]: offset[2]  n[40] => _30 @ bb15[5]:  fn insertion_sort;  _30 = offset(move _31, move _32);
	n[42]: addr.load  n[41] => _   @ bb16[2]:  fn insertion_sort;  _29 = (*_30);
	n[43]: copy       n[6]  => _38 @ bb16[5]:  fn insertion_sort;  _38 = _2;
	n[44]: offset[3]  n[43] => _37 @ bb16[11]: fn insertion_sort;  _37 = offset(move _38, move _39);
	n[45]: addr.store n[44] => _   @ bb17[2]:  fn insertion_sort;  (*_37) = move _29;
	n[46]: copy       n[6]  => _22 @ bb9[4]:   fn insertion_sort;  _22 = _2;
	n[47]: offset[1]  n[46] => _21 @ bb11[5]:  fn insertion_sort;  _21 = offset(move _22, move _23);
	n[48]: addr.load  n[47] => _   @ bb12[2]:  fn insertion_sort;  _20 = (*_21);
	n[49]: copy       n[6]  => _31 @ bb13[3]:  fn insertion_sort;  _31 = _2;
	n[50]: offset[1]  n[49] => _30 @ bb15[5]:  fn insertion_sort;  _30 = offset(move _31, move _32);
	n[51]: addr.load  n[50] => _   @ bb16[2]:  fn insertion_sort;  _29 = (*_30);
	n[52]: copy       n[6]  => _38 @ bb16[5]:  fn insertion_sort;  _38 = _2;
	n[53]: offset[2]  n[52] => _37 @ bb16[11]: fn insertion_sort;  _37 = offset(move _38, move _39);
	n[54]: addr.store n[53] => _   @ bb17[2]:  fn insertion_sort;  (*_37) = move _29;
	n[55]: copy       n[6]  => _22 @ bb9[4]:   fn insertion_sort;  _22 = _2;
	n[56]: offset[0]  n[55] => _21 @ bb11[5]:  fn insertion_sort;  _21 = offset(move _22, move _23);
	n[57]: addr.load  n[56] => _   @ bb12[2]:  fn insertion_sort;  _20 = (*_21);
	n[58]: copy       n[6]  => _31 @ bb13[3]:  fn insertion_sort;  _31 = _2;
	n[59]: offset[0]  n[58] => _30 @ bb15[5]:  fn insertion_sort;  _30 = offset(move _31, move _32);
	n[60]: addr.load  n[59] => _   @ bb16[2]:  fn insertion_sort;  _29 = (*_30);
	n[61]: copy       n[6]  => _38 @ bb16[5]:  fn insertion_sort;  _38 = _2;
	n[62]: offset[1]  n[61] => _37 @ bb16[11]: fn insertion_sort;  _37 = offset(move _38, move _39);
	n[63]: addr.store n[62] => _   @ bb17[2]:  fn insertion_sort;  (*_37) = move _29;
	n[64]: copy       n[6]  => _47 @ bb24[7]:  fn insertion_sort;  _47 = _2;
	n[65]: offset[0]  n[64] => _46 @ bb24[13]: fn insertion_sort;  _46 = offset(move _47, move _48);
	n[66]: addr.store n[65] => _   @ bb25[2]:  fn insertion_sort;  (*_46) = move _45;
	n[67]: copy       n[6]  => _10 @ bb3[3]:   fn insertion_sort;  _10 = _2;
	n[68]: offset[4]  n[67] => _9  @ bb3[9]:   fn insertion_sort;  _9 = offset(move _10, move _11);
	n[69]: addr.load  n[68] => _   @ bb5[2]:   fn insertion_sort;  _8 = (*_9);
	n[70]: copy       n[6]  => _22 @ bb9[4]:   fn insertion_sort;  _22 = _2;
	n[71]: offset[3]  n[70] => _21 @ bb11[5]:  fn insertion_sort;  _21 = offset(move _22, move _23);
	n[72]: addr.load  n[71] => _   @ bb12[2]:  fn insertion_sort;  _20 = (*_21);
	n[73]: copy       n[6]  => _47 @ bb24[7]:  fn insertion_sort;  _47 = _2;
	n[74]: offset[4]  n[73] => _46 @ bb24[13]: fn insertion_sort;  _46 = offset(move _47, move _48);
	n[75]: addr.store n[74] => _   @ bb25[2]:  fn insertion_sort;  (*_46) = move _45;
}
nodes_that_need_write = [75, 74, 73, 66, 65, 64, 63, 62, 61, 54, 53, 52, 45, 44, 43, 33, 32, 31, 27, 26, 25, 15, 14, 13, 6, 5, 4, 0]

g {
	n[0]: &_4        _    => _3 @ bb0[15]: fn test_ref_field;  _3 = &mut _4;
	n[1]: field.3    n[0] => _  @ bb0[17]: fn test_ref_field;  _7 = (((*_3).3: pointers::T).3: i32);
	n[2]: field.3    n[1] => _7 @ bb0[17]: fn test_ref_field;  _7 = (((*_3).3: pointers::T).3: i32);
	n[3]: addr.load  n[2] => _  @ bb0[17]: fn test_ref_field;  _7 = (((*_3).3: pointers::T).3: i32);
	n[4]: field.3    n[0] => _  @ bb0[18]: fn test_ref_field;  (((*_3).3: pointers::T).3: i32) = move _7;
	n[5]: field.3    n[4] => _  @ bb0[18]: fn test_ref_field;  (((*_3).3: pointers::T).3: i32) = move _7;
	n[6]: addr.store n[5] => _  @ bb0[18]: fn test_ref_field;  (((*_3).3: pointers::T).3: i32) = move _7;
}
nodes_that_need_write = [6, 5, 4, 0]

num_graphs = 64
num_nodes = 669
<|MERGE_RESOLUTION|>--- conflicted
+++ resolved
@@ -3,71 +3,41 @@
 expression: pdg
 ---
 g {
-<<<<<<< HEAD
 	n[0]: &_5  _    => _10 @ bb5[4]: fn main;  _10 = &mut _5;
 	n[1]: copy n[0] => _9  @ bb5[5]: fn main;  _9 = &mut (*_10);
 	n[2]: copy n[0] => _9  @ bb5[5]: fn main;  _9 = &mut (*_10);
-=======
-	n[0]: &_1  _    => _11 @ bb3[9]: fn main;  _11 = &_1;
-	n[1]: copy n[0] => _1  @ bb0[0]: fn deref; _10 = deref(move _11);
->>>>>>> de2b8d39
-}
-nodes_that_need_write = []
-
-g {
-<<<<<<< HEAD
+}
+nodes_that_need_write = []
+
+g {
 	n[0]: &_20 _    => _19 @ bb8[10]: fn main;    _19 = &_20;
 	n[1]: copy n[0] => _18 @ bb8[11]: fn main;    _18 = &(*_19);
 	n[2]: copy n[1] => _17 @ bb8[12]: fn main;    _17 = move _18 as &[&str] (Pointer(Unsize));
 	n[3]: copy n[2] => _1  @ bb0[0]:  fn new_v1;  _16 = new_v1(move _17, move _21);
-=======
-	n[0]: copy _    => _10 @ bb3[10]: fn main; _10 = deref(move _11);
-	n[1]: copy n[0] => _9  @ bb4[0]:  fn main; _9 = &(*_10);
-	n[2]: copy n[1] => _1  @ bb0[0]:  fn iter; _8 = iter(move _9);
->>>>>>> de2b8d39
-}
-nodes_that_need_write = []
-
-g {
-<<<<<<< HEAD
+}
+nodes_that_need_write = []
+
+g {
 	n[0]: &_13 _    => _27 @ bb8[21]: fn main;       _27 = &_13;
 	n[1]: copy n[0] => _26 @ bb8[22]: fn main;       _26 = &(*_27);
 	n[2]: copy n[1] => _1  @ bb0[0]:  fn new_debug;  _25 = new_debug(move _26);
-=======
-	n[0]: copy        _    => _14   @ bb6[4]: fn main;               _14 = null_mut();
-	n[1]: copy        n[0] => _1    @ bb0[0]: fn once;               _13 = once(move _14);
-	n[2]: value.store _    => _20.* @ bb4[7]: fn invalid;            (*_20) = const 0_usize as *mut pointers::S (PointerFromExposedAddress);
-	n[3]: value.store _    => _17.* @ bb8[4]: fn fdevent_unregister; (*_17) = const 0_usize as *mut pointers::fdnode_st (PointerFromExposedAddress);
-	n[4]: int_to_ptr  _    => _2    @ bb0[2]: fn test_ref_field;     _2 = const 0_usize as *const pointers::S (PointerFromExposedAddress);
-	n[5]: int_to_ptr  _    => _5    @ bb0[8]: fn test_ref_field;     _5 = const 0_usize as *const pointers::S (PointerFromExposedAddress);
->>>>>>> de2b8d39
-}
-nodes_that_need_write = []
-
-g {
-<<<<<<< HEAD
+}
+nodes_that_need_write = []
+
+g {
 	n[0]: &_24 _    => _23 @ bb13[3]: fn main;    _23 = &_24;
 	n[1]: copy n[0] => _22 @ bb13[4]: fn main;    _22 = &(*_23);
 	n[2]: copy n[1] => _21 @ bb13[5]: fn main;    _21 = move _22 as &[std::fmt::ArgumentV1] (Pointer(Unsize));
 	n[3]: copy n[2] => _2  @ bb0[0]:  fn new_v1;  _16 = new_v1(move _17, move _21);
-=======
-	n[0]: &_5  _    => _19 @ bb10[8]: fn main; _19 = &_5;
-	n[1]: copy n[0] => _1  @ bb0[0]:  fn len;  _18 = len(move _19);
->>>>>>> de2b8d39
-}
-nodes_that_need_write = []
-
-g {
-<<<<<<< HEAD
+}
+nodes_that_need_write = []
+
+g {
 	n[0]: &_1 _ => _29 @ bb15[11]: fn main;  _29 = &mut _1;
-=======
-	n[0]: &_5 _ => _22 @ bb12[6]: fn main; _22 = &mut _5;
->>>>>>> de2b8d39
-}
-nodes_that_need_write = []
-
-g {
-<<<<<<< HEAD
+}
+nodes_that_need_write = []
+
+g {
 	n[0]: copy _    => _35 @ bb16[3]: fn main;    _35 = const "Failed to convert argument into CString.";
 	n[1]: copy n[0] => _34 @ bb16[4]: fn main;    _34 = &(*_35);
 	n[2]: copy n[1] => _2  @ bb0[0]:  fn expect;  _31 = expect(move _32, move _34);
@@ -114,10 +84,6 @@
 g {
 	n[0]: copy _    => _45 @ bb31[7]: fn main;    _45 = as_mut_ptr(move _46);
 	n[1]: copy n[0] => _2  @ bb0[0]:  fn main_0;  _39 = main_0(move _40, move _45);
-=======
-	n[0]: copy _    => _21 @ bb12[7]: fn main;   _21 = as_mut_ptr(move _22);
-	n[1]: copy n[0] => _2  @ bb0[0]:  fn main_0; _15 = main_0(move _16, move _21);
->>>>>>> de2b8d39
 }
 nodes_that_need_write = []
 
