--- conflicted
+++ resolved
@@ -13,18 +13,12 @@
 clap = {version = "~2.32.0", features = ["yaml"]}
 log = "0.4.0"
 env_logger = "0.6.0"
-<<<<<<< HEAD
-c2rust-transpile = { path = "../c2rust-transpile" }
-c2rust-refactor = { path = "../c2rust-refactor" }
 tempfile = "3"
 cargo = "0.32.0"
 toml_edit = "0.1.3"
 c2rust-analysis-rt = { path = "../analysis/runtime" }
-=======
-regex = "1"
 c2rust-transpile = { version = "0.9.0", path = "../c2rust-transpile" }
 c2rust-refactor = { version = "0.9.0", path = "../c2rust-refactor" }
->>>>>>> 8f86b0e2
 
 [features]
 # Force static linking of LLVM
