use super::DataflowConstraints;
use crate::c_void_casts::CVoidCastDirection;
use crate::context::{AnalysisCtxt, LTy, PermissionSet, PointerId};
<<<<<<< HEAD
use crate::util::{self, describe_rvalue, is_transmutable_to, Callee, RvalueDesc};
=======
use crate::util::{describe_rvalue, is_null_const, ty_callee, Callee, RvalueDesc};
use assert_matches::assert_matches;
>>>>>>> c8a0b10e
use rustc_hir::def_id::DefId;
use rustc_middle::mir::{
    AggregateKind, BinOp, Body, CastKind, Location, Mutability, Operand, Place, PlaceRef,
    ProjectionElem, Rvalue, Statement, StatementKind, Terminator, TerminatorKind,
};
use rustc_middle::ty::adjustment::PointerCast;
use rustc_middle::ty::{SubstsRef, Ty, TyKind};

/// Visitor that walks over the MIR, computing types of rvalues/operands/places and generating
/// constraints as a side effect.
///
/// In general, the constraints we generate for an assignment are as follows:
///
/// * The outermost pointer type of the destination must have a subset of the permissions of the
///   outermost pointer type of the source.  That is, the assignment may drop permissions as it
///   copies the pointer from source to destination, but it cannot add any permissions.  Dropping
///   permissions during the assignment corresponds to inserting a cast between pointer types.
/// * All pointer types except the outermost must have equal permissions and flags in the source
///   and destination.  This is necessary because we generally can't change the inner pointer type
///   when performing a cast (for example, it's possible to convert `&[&[T]]` to `&&[T]` - take the
///   address of the first element - but not to `&[&T]]`).
struct TypeChecker<'tcx, 'a> {
    acx: &'a AnalysisCtxt<'a, 'tcx>,
    mir: &'a Body<'tcx>,
    /// Subset constraints on pointer permissions.  For example, this contains constraints like
    /// "the `PermissionSet` assigned to `PointerId` `l1` must be a subset of the `PermissionSet`
    /// assigned to `l2`".  See `dataflow::Constraint` for a full description of supported
    /// constraints.
    constraints: DataflowConstraints,
    /// Equivalence constraints on pointer permissions and flags.  An entry `(l1, l2)` in this list
    /// means that `PointerId`s `l1` and `l2` should be assigned exactly the same permissions and
    /// flags.  This ensures that the two pointers will be rewritten to the same safe type.
    ///
    /// Higher-level code eventually feeds the constraints recorded here into the union-find data
    /// structure defined in `crate::equiv`, so adding a constraint here has the effect of unifying
    /// the equivalence classes of the two `PointerId`s.
    equiv_constraints: Vec<(PointerId, PointerId)>,
}

fn is_castable_to<'tcx>(_from_lty: LTy<'tcx>, _to_lty: LTy<'tcx>) -> bool {
    // TODO: implement
    true
}

impl<'tcx> TypeChecker<'tcx, '_> {
    fn add_edge(&mut self, src: PointerId, dest: PointerId) {
        // Copying `src` to `dest` can discard permissions, but can't add new ones.
        self.constraints.add_subset(dest, src);
    }

    fn add_equiv(&mut self, a: PointerId, b: PointerId) {
        self.equiv_constraints.push((a, b));
    }

    fn record_access(&mut self, ptr: PointerId, mutbl: Mutability) {
        eprintln!("record_access({:?}, {:?})", ptr, mutbl);
        if ptr == PointerId::NONE {
            return;
        }
        match mutbl {
            Mutability::Mut => {
                self.constraints
                    .add_all_perms(ptr, PermissionSet::READ | PermissionSet::WRITE);
            }
            Mutability::Not => {
                self.constraints.add_all_perms(ptr, PermissionSet::READ);
            }
        }
    }

    pub fn visit_place(&mut self, pl: Place<'tcx>, mutbl: Mutability) {
        self.visit_place_ref(pl.as_ref(), mutbl)
    }

    pub fn visit_place_ref(&mut self, pl: PlaceRef<'tcx>, mutbl: Mutability) {
        let mut lty = self.acx.type_of(pl.local);
        let mut prev_deref_ptr = None;

        for proj in pl.projection {
            if let ProjectionElem::Deref = proj {
                // All derefs except the last are loads, to retrieve the pointer for the next
                // deref.  However, if the overall `Place` is used mutably (as indicated by
                // `mutbl`), then the previous derefs must be `&mut` as well.  The last deref
                // may not be a memory access at all; for example, `&(*p).x` does not actually
                // access the memory at `*p`.
                if let Some(ptr) = prev_deref_ptr.take() {
                    self.record_access(ptr, mutbl);
                }
                prev_deref_ptr = Some(lty.label);
            }
            lty = self.acx.project(lty, proj);
        }

        if let Some(ptr) = prev_deref_ptr.take() {
            self.record_access(ptr, mutbl);
        }
    }

    fn visit_cast(&mut self, cast_kind: CastKind, op: &Operand<'tcx>, to_lty: LTy<'tcx>) {
        let to_ty = to_lty.ty;
        let from_lty = self.acx.type_of(op);

        match cast_kind {
            CastKind::PointerFromExposedAddress => {
                // We support only one case here, which is the case of null pointers
                // constructed via casts such as `0 as *const T`
                if !op.constant().copied().map(is_null_const).unwrap_or(false) {
                    panic!("Creating non-null pointers from exposed addresses not supported");
                }
            }
            CastKind::Pointer(PointerCast::Unsize) => {
                let pointee_to_ty = to_ty
                    .builtin_deref(true)
                    .unwrap_or_else(|| panic!("unsize cast has non-pointer output {:?}?", to_ty))
                    .ty;

                assert_matches!(from_lty.kind(), TyKind::Ref(..) | TyKind::RawPtr(..));
                let pointee_from_lty = assert_matches!(from_lty.args, [lty] => lty);

                let elem_to_ty = assert_matches!(pointee_to_ty.kind(), &TyKind::Slice(ty) => ty);
                assert!(matches!(pointee_from_lty.kind(), TyKind::Array(..)));
                let elem_from_lty = assert_matches!(pointee_from_lty.args, [lty] => lty);
                assert_eq!(elem_from_lty.ty, elem_to_ty);
                assert_eq!(pointee_from_lty.label, PointerId::NONE);
                self.do_assign_pointer_ids(to_lty.label, from_lty.label);
            }
            CastKind::Pointer(..) => {
                // The source and target types are both pointers, and they have identical pointee types.
                // TODO: remove or move check to `is_castable_to`
                assert!(from_lty.args[0].ty == to_lty.args[0].ty);
                assert!(is_castable_to(from_lty, to_lty));
            }
            _ => {
                // A cast such as `T as U`
                assert!(is_castable_to(from_lty, to_lty));
            }
        }

        self.visit_operand(op)
    }

    pub fn visit_rvalue(&mut self, rv: &Rvalue<'tcx>, rvalue_lty: LTy<'tcx>) {
        let rv_desc = describe_rvalue(rv);
        eprintln!("visit_rvalue({rv:?}), desc = {rv_desc:?}");

        if let Some(desc) = rv_desc {
            match desc {
                RvalueDesc::Project { base, proj: _ } => {
                    // TODO: mutability should probably depend on mutability of the output ref/ptr
                    self.visit_place_ref(base, Mutability::Not);
                }
                RvalueDesc::AddrOfLocal { .. } => {}
            }
            return;
        }

        match *rv {
            Rvalue::Use(ref op) => self.visit_operand(op),
            Rvalue::Repeat(ref op, _) => {
                assert!(rvalue_lty.ty.is_array());
                assert_matches!(rvalue_lty.args, [elem_lty] => {
                    // Pseudo-assign from the operand to the element type of the array.
                    let op_lty = self.acx.type_of(op);
                    /*
                        TODO: This is the right thing to do here, though currently
                        it's a no-op because type_of_rvalue (whose result is passed
                        into this function as lty) constructs its result using
                        type_of(op), so elem_lty and op_lty will always be identical.
                        Eventually we'll want to change this so the Rvalue::Repeat gets
                        its own LTy with its own PointerIds, similar to the handling of
                        array aggregates. This would let us detect the need for a
                        cast on the operand of the repeat (we can't cast [&[u32]; 3]
                        to [&u32; 3], but we could cast the operand from &[u32] to
                        &u32 before doing the repeat, e.g. let x = [&my_slice[0]; 3];).
                    */
                    self.do_assign(elem_lty, op_lty);
                });
            }
            Rvalue::Ref(..) => {
                unreachable!("Rvalue::Ref should be handled by describe_rvalue instead")
            }
            Rvalue::ThreadLocalRef(..) => todo!("visit_rvalue ThreadLocalRef"),
            Rvalue::AddressOf(..) => {
                unreachable!("Rvalue::AddressOf should be handled by describe_rvalue instead")
            }
            Rvalue::Len(pl) => {
                self.visit_place(pl, Mutability::Not);
            }
            Rvalue::Cast(cast_kind, ref op, ty) => {
                assert_eq!(ty, rvalue_lty.ty);
                self.visit_cast(cast_kind, op, rvalue_lty);
            }
            Rvalue::BinaryOp(BinOp::Offset, _) => todo!("visit_rvalue BinOp::Offset"),
            Rvalue::BinaryOp(_, ref ops) => {
                self.visit_operand(&ops.0);
                self.visit_operand(&ops.1);
            }
            Rvalue::CheckedBinaryOp(BinOp::Offset, _) => todo!("visit_rvalue BinOp::Offset"),
            Rvalue::CheckedBinaryOp(_, ref ops) => {
                self.visit_operand(&ops.0);
                self.visit_operand(&ops.1);
            }
            Rvalue::NullaryOp(..) => {}
            Rvalue::UnaryOp(_, ref op) => {
                self.visit_operand(op);
            }

            Rvalue::Aggregate(ref kind, ref ops) => {
                for op in ops {
                    self.visit_operand(op);
                }
                match **kind {
                    AggregateKind::Array(..) => {
                        assert!(matches!(rvalue_lty.kind(), TyKind::Array(..)));
                        let elem_lty = assert_matches!(rvalue_lty.args, [elem_lty] => {
                            elem_lty
                        });
                        // Pseudo-assign from each operand to the element type of the array.
                        for op in ops {
                            let op_lty = self.acx.type_of(op);
                            self.do_assign(elem_lty, op_lty);
                        }
                    }
                    AggregateKind::Adt(adt_did, ..) => {
                        let base_adt_def = self.acx.tcx().adt_def(adt_did);
                        let fields = &base_adt_def.non_enum_variant().fields;
                        for (field, op) in fields.iter().zip(ops.iter()) {
                            let op_lty = self.acx.type_of(op);
                            let unresolved_field_lty = self.acx.gacx.field_tys[&field.did];
                            // resolve the generic type arguments in `field_lty` by referencing the `Ty` of `op`
                            let resolved_field_lty =
                                self.acx.lcx().subst(unresolved_field_lty, rvalue_lty.args);
                            // Pseudo-assign from each operand to the element type of the field.
                            self.do_assign(resolved_field_lty, op_lty);
                        }
                    }
                    AggregateKind::Tuple => {
                        assert!(matches!(rvalue_lty.kind(), TyKind::Tuple(..)));
                        // Pseudo-assign from each operand to the element type of the tuple.
                        for (op, elem_lty) in ops.iter().zip(rvalue_lty.args.iter()) {
                            let op_lty = self.acx.type_of(op);
                            self.do_assign(elem_lty, op_lty);
                        }
                    }
                    ref kind => todo!("Rvalue::Aggregate({:?})", kind),
                }
            }

            _ => panic!("TODO: handle assignment of {:?}", rv),
        }
    }

    pub fn visit_operand(&mut self, op: &Operand<'tcx>) {
        match *op {
            Operand::Copy(pl) | Operand::Move(pl) => {
                self.visit_place(pl, Mutability::Not);
            }
            Operand::Constant(ref _c) => {
                // TODO: addr of static may show up as `Operand::Constant`
            }
        }
    }

    fn do_equivalence_nested(&mut self, pl_lty: LTy<'tcx>, rv_lty: LTy<'tcx>) {
        // Add equivalence constraints for all nested pointers beyond the top level.
        assert_eq!(
            self.acx.tcx().erase_regions(pl_lty.ty),
            self.acx.tcx().erase_regions(rv_lty.ty)
        );
        for (&pl_sub_lty, &rv_sub_lty) in pl_lty.args.iter().zip(rv_lty.args.iter()) {
            self.do_unify(pl_sub_lty, rv_sub_lty);
        }
    }

    fn do_assign(&mut self, pl_lty: LTy<'tcx>, rv_lty: LTy<'tcx>) {
        // If the top-level types are pointers, add a dataflow edge indicating that `rv` flows into
        // `pl`.
        self.do_assign_pointer_ids(pl_lty.label, rv_lty.label);
        self.do_equivalence_nested(pl_lty, rv_lty);
    }

    /// Add a dataflow edge indicating that `rv_ptr` flows into `pl_ptr`.  If both `PointerId`s are
    /// `NONE`, this has no effect.
    fn do_assign_pointer_ids(&mut self, pl_ptr: PointerId, rv_ptr: PointerId) {
        if pl_ptr != PointerId::NONE || rv_ptr != PointerId::NONE {
            assert!(pl_ptr != PointerId::NONE);
            assert!(rv_ptr != PointerId::NONE);
            self.add_edge(rv_ptr, pl_ptr);
        }
    }

    /// Unify corresponding [`PointerId`]s in `pl_lty` and `rv_lty`.
    ///
    /// The two inputs must have compatible ([safely transmutable](is_transmutable_to)) underlying types.
    /// For any position where the underlying type has a pointer,
    /// this function unifies the [`PointerId`]s that `pl_lty` and `rv_lty` have at that position.
    /// For example, given
    ///
    /// ```
    /// # fn(
    /// pl_lty: *mut /*l1*/ *const /*l2*/ u8,
    /// rv_lty: *mut /*l3*/ *const /*l4*/ u8,
    /// # ) {}
    /// ```
    ///
    /// this function will unify `l1` with `l3` and `l2` with `l4`.
    fn do_unify(&mut self, pl_lty: LTy<'tcx>, rv_lty: LTy<'tcx>) {
        let rv_ty = self.acx.tcx().erase_regions(rv_lty.ty);
        let pl_ty = self.acx.tcx().erase_regions(pl_lty.ty);
        assert!(
            is_transmutable_to(rv_ty, pl_ty),
            "types not transmutable (compatible), so PointerId unification cannot be done: *{rv_ty:?} as *{pl_ty:?}",
        );
        for (sub_lty1, sub_lty2) in pl_lty.iter().zip(rv_lty.iter()) {
            eprintln!("equate {:?} = {:?}", sub_lty1, sub_lty2);
            if sub_lty1.label != PointerId::NONE || sub_lty2.label != PointerId::NONE {
                assert!(sub_lty1.label != PointerId::NONE);
                assert!(sub_lty2.label != PointerId::NONE);
                self.add_equiv(sub_lty1.label, sub_lty2.label);
            }
        }
    }

    pub fn visit_statement(&mut self, stmt: &Statement<'tcx>, loc: Location) {
        eprintln!("visit_statement({:?})", stmt);

        if self.acx.c_void_casts.should_skip_stmt(loc) {
            return;
        }

        // TODO(spernsteiner): other `StatementKind`s will be handled in the future
        #[allow(clippy::single_match)]
        match stmt.kind {
            StatementKind::Assign(ref x) => {
                let (pl, ref rv) = **x;
                self.visit_place(pl, Mutability::Mut);
                let pl_lty = self.acx.type_of(pl);

                let rv_lty = self.acx.type_of_rvalue(rv, loc);
                self.visit_rvalue(rv, rv_lty);
                self.do_assign(pl_lty, rv_lty);
            }
            // TODO(spernsteiner): handle other `StatementKind`s
            _ => (),
        }
    }

    pub fn visit_terminator(&mut self, term: &Terminator<'tcx>, loc: Location) {
        eprintln!("visit_terminator({:?})", term.kind);
        let tcx = self.acx.tcx();
        // TODO(spernsteiner): other `TerminatorKind`s will be handled in the future
        #[allow(clippy::single_match)]
        match term.kind {
            TerminatorKind::Call {
                ref func,
                ref args,
                destination,
                target: _,
                ..
            } => {
                let func = func.ty(self.mir, tcx);
                self.visit_call(loc, func, args, destination);
            }
            // TODO(spernsteiner): handle other `TerminatorKind`s
            _ => (),
        }
    }

    pub fn visit_call(
        &mut self,
        loc: Location,
        func: Ty<'tcx>,
        args: &[Operand<'tcx>],
        destination: Place<'tcx>,
    ) {
        let tcx = self.acx.tcx();
        let callee = ty_callee(tcx, func);
        eprintln!("callee = {callee:?}");
        match callee {
            Callee::Trivial => {}
            Callee::UnknownDef { .. } => {
                log::error!("TODO: visit Callee::{callee:?}");
            }

            Callee::LocalDef { def_id, substs } => {
                self.visit_local_call(def_id, substs, args, destination);
            }

            Callee::PtrOffset { .. } => {
                // We handle this like a pointer assignment.
                self.visit_place(destination, Mutability::Mut);
                let pl_lty = self.acx.type_of(destination);
                assert!(args.len() == 2);
                self.visit_operand(&args[0]);
                let rv_lty = self.acx.type_of(&args[0]);
                self.do_assign(pl_lty, rv_lty);
                let perms = PermissionSet::OFFSET_ADD | PermissionSet::OFFSET_SUB;
                self.constraints.add_all_perms(rv_lty.label, perms);
            }

            Callee::SliceAsPtr { elem_ty, .. } => {
                // We handle this like an assignment, but with some adjustments due to the
                // difference in input and output types.
                self.visit_place(destination, Mutability::Mut);
                let pl_lty = self.acx.type_of(destination);
                assert!(args.len() == 1);
                self.visit_operand(&args[0]);
                let rv_lty = self.acx.type_of(&args[0]);

                // Map `rv_lty = &[i32]` to `rv_elem_lty = i32`
                let rv_pointee_lty = rv_lty.args[0];
                let rv_elem_lty = match *rv_pointee_lty.kind() {
                    TyKind::Array(..) | TyKind::Slice(..) => rv_pointee_lty.args[0],
                    TyKind::Str => self.acx.lcx().label(elem_ty, &mut |_| PointerId::NONE),
                    _ => unreachable!(),
                };

                // Map `pl_lty = *mut i32` to `pl_elem_lty = i32`
                let pl_elem_lty = pl_lty.args[0];

                self.do_unify(pl_elem_lty, rv_elem_lty);
                self.do_assign_pointer_ids(pl_lty.label, rv_lty.label);
            }

            Callee::Malloc | Callee::Calloc => {
                let out_ptr = self.acx.c_void_casts.get_adjusted_place_or_default_to(
                    loc,
                    CVoidCastDirection::From,
                    destination,
                );
                self.visit_place(out_ptr, Mutability::Mut);
            }
            Callee::Realloc => {
                let out_ptr = self.acx.c_void_casts.get_adjusted_place_or_default_to(
                    loc,
                    CVoidCastDirection::From,
                    destination,
                );
                let in_ptr = args[0]
                    .place()
                    .expect("Casts to/from null pointer are not yet supported");
                let in_ptr = self.acx.c_void_casts.get_adjusted_place_or_default_to(
                    loc,
                    CVoidCastDirection::To,
                    in_ptr,
                );
                self.visit_place(out_ptr, Mutability::Mut);
                let pl_lty = self.acx.type_of(out_ptr);
                assert!(args.len() == 2);
                self.visit_place(in_ptr, Mutability::Not);
                let rv_lty = self.acx.type_of(in_ptr);

                // input needs FREE permission
                let perms = PermissionSet::FREE;
                self.constraints.add_all_perms(rv_lty.label, perms);

                // unify inner-most pointer types
                self.do_equivalence_nested(pl_lty, rv_lty);
            }
            Callee::Free => {
                let in_ptr = args[0]
                    .place()
                    .expect("Casts to/from null pointer are not yet supported");
                let in_ptr = self.acx.c_void_casts.get_adjusted_place_or_default_to(
                    loc,
                    CVoidCastDirection::To,
                    in_ptr,
                );
                self.visit_place(destination, Mutability::Mut);
                assert!(args.len() == 1);

                let rv_lty = self.acx.type_of(in_ptr);
                let perms = PermissionSet::FREE;
                self.constraints.add_all_perms(rv_lty.label, perms);
            }

            Callee::IsNull => {
                assert!(args.len() == 1);
                self.visit_operand(&args[0]);
            }
        }
    }

    /// Visit a local call, where local means
    /// local to the current crate with a static, known definition.
    ///
    /// See [`Callee::LocalDef`].
    fn visit_local_call(
        &mut self,
        def_id: DefId,
        substs: SubstsRef<'tcx>,
        args: &[Operand<'tcx>],
        dest: Place<'tcx>,
    ) {
        let sig = self.acx.gacx.fn_sigs.get(&def_id)
            .unwrap_or_else(|| panic!("Callee::LocalDef LFnSig not found (unknown calls should've been Callee::UnknownDef): {def_id:?}"));
        if substs.non_erasable_generics().next().is_some() {
            todo!("call to generic function {def_id:?} {substs:?}");
        }

        // Process pseudo-assignments from `args` to the types declared in `sig`.
        for (arg_op, &input_lty) in args.iter().zip(sig.inputs.iter()) {
            self.visit_operand(arg_op);
            let arg_lty = self.acx.type_of(arg_op);
            self.do_assign(input_lty, arg_lty);
        }

        // Process a pseudo-assignment from the return type declared in `sig` to `dest`.
        self.visit_place(dest, Mutability::Mut);
        let dest_lty = self.acx.type_of(dest);
        let output_lty = sig.output;
        self.do_assign(dest_lty, output_lty);
    }
}

pub fn visit<'tcx>(
    acx: &AnalysisCtxt<'_, 'tcx>,
    mir: &Body<'tcx>,
) -> (DataflowConstraints, Vec<(PointerId, PointerId)>) {
    let mut tc = TypeChecker {
        acx,
        mir,
        constraints: DataflowConstraints::default(),
        equiv_constraints: Vec::new(),
    };

    for (ptr, perms) in acx.string_literal_perms() {
        tc.constraints.add_all_perms(ptr, perms);
    }

    for (bb, bb_data) in mir.basic_blocks().iter_enumerated() {
        for (i, stmt) in bb_data.statements.iter().enumerate() {
            tc.visit_statement(
                stmt,
                Location {
                    block: bb,
                    statement_index: i,
                },
            );
        }
        tc.visit_terminator(
            bb_data.terminator(),
            Location {
                statement_index: bb_data.statements.len(),
                block: bb,
            },
        );
    }

    (tc.constraints, tc.equiv_constraints)
}<|MERGE_RESOLUTION|>--- conflicted
+++ resolved
@@ -1,18 +1,16 @@
 use super::DataflowConstraints;
 use crate::c_void_casts::CVoidCastDirection;
 use crate::context::{AnalysisCtxt, LTy, PermissionSet, PointerId};
-<<<<<<< HEAD
-use crate::util::{self, describe_rvalue, is_transmutable_to, Callee, RvalueDesc};
-=======
-use crate::util::{describe_rvalue, is_null_const, ty_callee, Callee, RvalueDesc};
+use crate::util::{
+    describe_rvalue, is_null_const, is_transmutable_ptr_cast, is_transmutable_to, ty_callee,
+    Callee, RvalueDesc,
+};
 use assert_matches::assert_matches;
->>>>>>> c8a0b10e
 use rustc_hir::def_id::DefId;
 use rustc_middle::mir::{
     AggregateKind, BinOp, Body, CastKind, Location, Mutability, Operand, Place, PlaceRef,
     ProjectionElem, Rvalue, Statement, StatementKind, Terminator, TerminatorKind,
 };
-use rustc_middle::ty::adjustment::PointerCast;
 use rustc_middle::ty::{SubstsRef, Ty, TyKind};
 
 /// Visitor that walks over the MIR, computing types of rvalues/operands/places and generating
@@ -46,11 +44,6 @@
     equiv_constraints: Vec<(PointerId, PointerId)>,
 }
 
-fn is_castable_to<'tcx>(_from_lty: LTy<'tcx>, _to_lty: LTy<'tcx>) -> bool {
-    // TODO: implement
-    true
-}
-
 impl<'tcx> TypeChecker<'tcx, '_> {
     fn add_edge(&mut self, src: PointerId, dest: PointerId) {
         // Copying `src` to `dest` can discard permissions, but can't add new ones.
@@ -108,6 +101,7 @@
     fn visit_cast(&mut self, cast_kind: CastKind, op: &Operand<'tcx>, to_lty: LTy<'tcx>) {
         let to_ty = to_lty.ty;
         let from_lty = self.acx.type_of(op);
+        let from_ty = from_lty.ty;
 
         match cast_kind {
             CastKind::PointerFromExposedAddress => {
@@ -117,31 +111,13 @@
                     panic!("Creating non-null pointers from exposed addresses not supported");
                 }
             }
-            CastKind::Pointer(PointerCast::Unsize) => {
-                let pointee_to_ty = to_ty
-                    .builtin_deref(true)
-                    .unwrap_or_else(|| panic!("unsize cast has non-pointer output {:?}?", to_ty))
-                    .ty;
-
-                assert_matches!(from_lty.kind(), TyKind::Ref(..) | TyKind::RawPtr(..));
-                let pointee_from_lty = assert_matches!(from_lty.args, [lty] => lty);
-
-                let elem_to_ty = assert_matches!(pointee_to_ty.kind(), &TyKind::Slice(ty) => ty);
-                assert!(matches!(pointee_from_lty.kind(), TyKind::Array(..)));
-                let elem_from_lty = assert_matches!(pointee_from_lty.args, [lty] => lty);
-                assert_eq!(elem_from_lty.ty, elem_to_ty);
-                assert_eq!(pointee_from_lty.label, PointerId::NONE);
-                self.do_assign_pointer_ids(to_lty.label, from_lty.label);
-            }
-            CastKind::Pointer(..) => {
-                // The source and target types are both pointers, and they have identical pointee types.
-                // TODO: remove or move check to `is_castable_to`
-                assert!(from_lty.args[0].ty == to_lty.args[0].ty);
-                assert!(is_castable_to(from_lty, to_lty));
-            }
             _ => {
-                // A cast such as `T as U`
-                assert!(is_castable_to(from_lty, to_lty));
+                // TODO add dataflow constraints
+                match is_transmutable_ptr_cast(from_ty, to_ty) {
+                    Some(true) => {},
+                    Some(false) => ::log::error!("TODO: unsupported ptr-to-ptr cast between pointee types not yet supported as safely transmutable: `{from_ty:?} as {to_ty:?}`"),
+                    None => {}, // not a ptr cast; let rustc typeck this
+                };
             }
         }
 
