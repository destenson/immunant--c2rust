#!/usr/bin/env python3

import errno
import os
import sys
import logging
import argparse
import re

from common import (
    config as c,
    pb,
    Colors,
    get_cmd_or_die,
    get_rust_toolchain_libpath,
    NonZeroReturn,
    regex,
    setup_logging,
    die,
    ensure_dir,
)
from enum import Enum
from rust_file import (
    CrateType,
    RustFile,
    RustFileBuilder,
    RustFunction,
    RustMatch,
    RustMod,
    RustVisibility,
)
from typing import Generator, List, Optional, Set, Iterable

# Tools we will need
clang = get_cmd_or_die("clang")
rustc = get_cmd_or_die("rustc")
diff = get_cmd_or_die("diff")
ar = get_cmd_or_die("ar")


# Intermediate files
intermediate_files = [
    'cc_db', 'cbor', 'c_obj', 'c_lib', 'rust_src', 'rust_test_exec',
]


class TestOutcome(Enum):
    Success = "successes"
    Failure = "expected failures"
    UnexpectedFailure = "unexpected failures"
    UnexpectedSuccess = "unexpected successes"


class CborFile:
    def __init__(self, path: str, enable_relooper: bool = False,
                 disallow_current_block: bool = False) -> None:
        self.path = path
        self.enable_relooper = enable_relooper
        self.disallow_current_block = disallow_current_block

    def translate(self) -> RustFile:
        c_file_path, _ = os.path.splitext(self.path)
        extensionless_file, _ = os.path.splitext(c_file_path)

        # help plumbum find rust
        ld_lib_path = get_rust_toolchain_libpath()
        if 'LD_LIBRARY_PATH' in pb.local.env:
            ld_lib_path += ':' + pb.local.env['LD_LIBRARY_PATH']

        # run the importer
        ast_importer = get_cmd_or_die(c.AST_IMPO)

        args = [
            self.path,
            "--prefix-function-names",
            "rust_",
        ]

        if self.enable_relooper:
            args.append("--reloop-cfgs")
            #  args.append("--use-c-loop-info")
            #  args.append("--use-c-multiple-info")
        if self.disallow_current_block:
            args.append("--fail-on-multiple")

        with pb.local.env(RUST_BACKTRACE='1', LD_LIBRARY_PATH=ld_lib_path):
            # log the command in a format that's easy to re-run
            translation_cmd = "LD_LIBRARY_PATH=" + ld_lib_path + " \\\n"
            translation_cmd += str(ast_importer[args])
            logging.debug("translation command:\n %s", translation_cmd)
            retcode, stdout, stderr = (ast_importer[args]).run(
                retcode=None)

        logging.debug("stdout:\n%s", stdout)

        if retcode != 0:
            raise NonZeroReturn(stderr)

        return RustFile(extensionless_file + ".rs")


class CStaticLibrary:
    def __init__(self, path: str, link_name: str,
                 obj_files: List[str]) -> None:
        self.path = path
        self.link_name = link_name
        self.obj_files = obj_files


class CFile:
    def __init__(self, path: str, flags: Set[str] = None) -> None:
        if not flags:
            flags = set()

        self.path = path
        self.enable_relooper = "enable_relooper" in flags
        self.disallow_current_block = "disallow_current_block" in flags

    def export(self) -> CborFile:
        ast_exporter = get_cmd_or_die(c.AST_EXPO)

        # run the exporter
        args = [self.path]

        # log the command in a format that's easy to re-run
        logging.debug("export command:\n %s", str(ast_exporter[args]))
        retcode, stdout, stderr = ast_exporter[args].run(retcode=None)

        logging.debug("stdout:\n%s", stdout)

        if retcode != 0:
            raise NonZeroReturn(stderr)

        return CborFile(self.path + ".cbor", self.enable_relooper,
                        self.disallow_current_block)


def build_static_library(c_files: Iterable[CFile],
                         output_path: str) -> Optional[CStaticLibrary]:
    current_path = os.getcwd()

    os.chdir(output_path)

    # create .o files
    args = ["-c", "-fPIC", "-march=native"]

    args.extend(c_file.path for c_file in c_files)

    if len(args) == 2:
        return

    logging.debug("complication command:\n %s", str(clang[args]))
    retcode, stdout, stderr = clang[args].run(retcode=None)

    logging.debug("stdout:\n%s", stdout)

    if retcode != 0:
        raise NonZeroReturn(stderr)

    args = ["-rv", "libtest.a"]
    obj_files = []

    for c_file in c_files:
        extensionless_file_name, _ = os.path.splitext(c_file.path)
        args.append(extensionless_file_name + ".o")
        obj_files.append(extensionless_file_name + ".o")

    logging.debug("combination command:\n %s", str(ar[args]))
    retcode, stdout, stderr = ar[args].run(retcode=None)

    logging.debug("stdout:\n%s", stdout)

    if retcode != 0:
        raise NonZeroReturn(stderr)

    os.chdir(current_path)

    return CStaticLibrary(output_path + "/libtest.a", "test", obj_files)


class TestFunction:
    def __init__(self, name: str, flags: Set[str] = set()) -> None:
        self.name = name
        self.pass_expected = "xfail" not in flags


class TestFile(RustFile):
    def __init__(self, path: str, test_functions: List[TestFunction] = None,
                 flags: Set[str] = None) -> None:
        if not flags:
            flags = set()

        super().__init__(path)

        self.test_functions = test_functions or []
        self.pass_expected = "xfail" not in flags


class TestDirectory:
    def __init__(self, full_path: str, files: str, keep: List[str]) -> None:
        self.c_files = []
        self.rs_test_files = []
        self.full_path = full_path
        self.files = files
        self.name = full_path.split('/')[-1]
        self.keep = keep
        self.generated_files = {
            "rust_src": [],
            "cbor": [],
            "c_obj": [],
            "c_lib": [],
            "rust_test_exec": [],
            "cc_db": [],
        }

        for entry in os.listdir(full_path):
            path = os.path.abspath(os.path.join(full_path, entry))

            if os.path.isfile(path):
                _, ext = os.path.splitext(path)
                filename = os.path.splitext(os.path.basename(path))[0]

                if ext == ".c":
                    c_file = self._read_c_file(path)

                    if c_file:
                        self.c_files.append(c_file)
                elif (filename.startswith("test_") and ext == ".rs" and
                      files.search(filename)):
                    rs_test_file = self._read_rust_test_file(path)

                    self.rs_test_files.append(rs_test_file)

    def _read_c_file(self, path: str) -> Optional[CFile]:
        file_config = None
        file_flags = set()

        with open(path, 'r') as file:
            file_config = re.match(r"//! (.*)\n", file.read())

        if file_config:
            flag_str = file_config.group(0)[3:]
            file_flags = {flag.strip() for flag in flag_str.split(',')}

        if "skip_translation" in file_flags:
            return

        return CFile(path, file_flags)

    def _read_rust_test_file(self, path: str) -> TestFile:
        with open(path, 'r') as file:
            file_buffer = file.read()

        file_config = re.match(r"//! (.*)\n", file_buffer)
        file_flags = set()

        if file_config:
            flags_str = file_config.group(0)[3:]
            file_flags = {flag.strip() for flag in flags_str.split(',')}

        found_tests = re.findall(
            r"(//(.*))?\npub fn (test_\w+)\(\)", file_buffer)
        test_fns = []

        for _, config, test_name in found_tests:
            test_flags = {flag.strip() for flag in config.split(',')}

            test_fns.append(TestFunction(test_name, test_flags))

        return TestFile(path, test_fns, file_flags)

    def print_status(self, color: str, status: str,
                     message: Optional[str]) -> None:
        """
        Print coloured status information. Overwrites current line.
        """
        sys.stdout.write('\r')
        sys.stdout.write('\033[K')

        sys.stdout.write(color + ' [ ' + status + ' ] ' + Colors.NO_COLOR)
        if message:
            sys.stdout.write(message)

    def _generate_cc_db(self, c_file_path: str) -> None:
        directory, cfile = os.path.split(c_file_path)

        compile_commands = """ \
        [
          {{
            "arguments": [ "cc", "-D_FORTIFY_SOURCE=0", "-c", "{0}" ],
            "directory": "{1}",
            "file": "{0}"
          }}
        ]
        """.format(cfile, directory)

        cc_db = os.path.join(directory, "compile_commands.json")

        self.generated_files["cc_db"] = [cc_db]

        # REVIEW: This will override the previous compile_commands.json
        # Is there a way to specify different compile_commands_X.json files
        # to the exporter?
        with open(cc_db, 'w') as fh:
            fh.write(compile_commands)

    def run(self) -> List[TestOutcome]:
        outcomes = []

        any_tests = any(test_fn for test_file in self.rs_test_files
                        for test_fn in test_file.test_functions)

        if not any_tests:
            description = "No tests were found..."
            logging.debug("%s:", self.name)
            logging.debug("%s [ SKIPPED ] %s %s", Colors.OKBLUE,
                          Colors.NO_COLOR, description)
            return []

        if not self.c_files:
            description = "No c files were found..."
            logging.debug("%s:", self.name)
            logging.debug("%s [ SKIPPED ] %s %s", Colors.OKBLUE,
                          Colors.NO_COLOR, description)
            return []

        sys.stdout.write("{}:\n".format(self.name))

        # .c -> .a
        description = "libtest.a: creating a static C library..."

        self.print_status(Colors.WARNING, "RUNNING", description)

        try:
            static_library = build_static_library(self.c_files, self.full_path)
        except NonZeroReturn as exception:
            self.print_status(Colors.FAIL, "FAILED", "create libtest.a")
            sys.stdout.write('\n')
            sys.stdout.write(str(exception))

            outcomes.append(TestOutcome.UnexpectedFailure)

            return outcomes

        self.generated_files["c_lib"].append(static_library)
        self.generated_files["c_obj"].extend(static_library.obj_files)

        # .c -> .c.cbor
        for c_file in self.c_files:
            _, c_file_short = os.path.split(c_file.path)
            description = "{}: exporting the C file into CBOR...".format(
                c_file_short)

            # Run the step
            self.print_status(Colors.WARNING, "RUNNING", description)

            self._generate_cc_db(c_file.path)

            try:
                cbor_file = c_file.export()
            except NonZeroReturn as exception:
                self.print_status(Colors.FAIL, "FAILED", "export " +
                                  c_file_short)
                sys.stdout.write('\n')
                sys.stdout.write(str(exception))

                outcomes.append(TestOutcome.UnexpectedFailure)
                continue

            self.generated_files["cbor"].append(cbor_file)

        rust_file_builder = RustFileBuilder()
<<<<<<< HEAD
        rust_file_builder.add_features([
            "libc",
            "extern_types",
            "used",
            "simd_ffi",
            "stdsimd",
            "label_break_value"
        ])
=======
        rust_file_builder.add_features(["libc", "extern_types", "simd_ffi", "stdsimd", "const_transmute"])
>>>>>>> 42f4d5ee

        # .cbor -> .rs
        for cbor_file in self.generated_files["cbor"]:
            _, cbor_file_short = os.path.split(cbor_file.path)
            description = "{}: translate the CBOR...".format(cbor_file_short)

            self.print_status(Colors.WARNING, "RUNNING", description)

            try:
                translated_rust_file = cbor_file.translate()
            except NonZeroReturn as exception:
                self.print_status(Colors.FAIL, "FAILED", "translate " +
                                  cbor_file_short)
                sys.stdout.write('\n')
                sys.stdout.write(str(exception))

                outcomes.append(TestOutcome.UnexpectedFailure)
                continue

            self.generated_files["rust_src"].append(translated_rust_file)

            _, rust_file_short = os.path.split(translated_rust_file.path)
            extensionless_rust_file, _ = os.path.splitext(rust_file_short)

            rust_file_builder.add_mod(RustMod(extensionless_rust_file,
                                              RustVisibility.Public))

        match_arms = []

        # Build one binary that can call all the tests
        for test_file in self.rs_test_files:
            _, file_name = os.path.split(test_file.path)
            extensionless_file_name, _ = os.path.splitext(file_name)

            if not test_file.pass_expected:
                try:
                    test_file.compile(CrateType.Library, save_output=False)

                    self.print_status(Colors.FAIL, "OK",
                                      "Unexpected success {}".format(file_name))
                    sys.stdout.write('\n')

                    outcomes.append(TestOutcome.UnexpectedSuccess)
                except NonZeroReturn as exception:
                    self.print_status(Colors.OKBLUE, "FAILED",
                                      "Expected failure {}".format(file_name))
                    sys.stdout.write('\n')

                    logging.error("stderr:%s\n", str(exception))

                    outcomes.append(TestOutcome.Failure)

                continue

            for test_function in test_file.test_functions:
                rust_file_builder.add_mod(RustMod(extensionless_file_name,
                                                  RustVisibility.Public))
                left = "Some(\"{}::{}\")".format(extensionless_file_name,
                                                 test_function.name)
                right = "{}::{}()".format(extensionless_file_name,
                                          test_function.name)
                match_arms.append((left, right))

        match_arms.append(("e",
                           "panic!(\"Tried to run unknown test: {:?}\", e)"))

        test_main_body = [
            RustMatch("std::env::args().nth(1).as_ref().map(AsRef::<str>::as_ref)", match_arms),
        ]
        test_main = RustFunction("main",
                                 visibility=RustVisibility.Public,
                                 body=test_main_body)

        rust_file_builder.add_function(test_main)

        main_file = rust_file_builder.build(self.full_path + "/tests_main.rs")

        self.generated_files["rust_src"].append(main_file)

        # Try and build test binary
        try:
            main = main_file.compile(CrateType.Binary, save_output=True)
        except NonZeroReturn as exception:
            _, main_file_path_short = os.path.split(main_file.path)

            self.print_status(Colors.FAIL, "FAILED", "compile {}".format(main_file_path_short))
            sys.stdout.write('\n')
            sys.stdout.write(str(exception))

            outcomes.append(TestOutcome.UnexpectedFailure)

            return outcomes

        self.generated_files["rust_test_exec"].append(str(main.executable))

        for test_file in self.rs_test_files:
            if not test_file.pass_expected:
                continue

            _, file_name = os.path.split(test_file.path)
            extensionless_file_name, _ = os.path.splitext(file_name)

            for test_function in test_file.test_functions:
                args = ["{}::{}".format(extensionless_file_name, test_function.name)]

                retcode, stdout, stderr = main[args].run(retcode=None)

                logging.debug("stdout:%s\n", stdout)

                test_str = file_name + ' - ' + test_function.name

                if retcode == 0:
                    if test_function.pass_expected:
                        self.print_status(Colors.OKGREEN, "OK", "    test " + test_str)
                        sys.stdout.write('\n')

                        outcomes.append(TestOutcome.Success)
                    else:
                        self.print_status(Colors.FAIL, "FAILED", "test " + test_str)
                        sys.stdout.write('\n')

                        outcomes.append(TestOutcome.UnexpectedSuccess)

                elif retcode != 0:
                    if test_function.pass_expected:
                        self.print_status(Colors.FAIL, "FAILED", "test " + test_str)
                        sys.stdout.write('\n')
                        sys.stdout.write(stderr)

                        outcomes.append(TestOutcome.UnexpectedFailure)
                    else:
                        self.print_status(Colors.OKBLUE, "FAILED", "test " + test_str)
                        sys.stdout.write('\n')

                        outcomes.append(TestOutcome.Failure)

        if not outcomes:
            display_text = "   No rust file(s) matching " + self.files.pattern
            display_text += " within this folder\n"
            self.print_status(Colors.OKBLUE, "N/A", display_text)
        return outcomes

    def cleanup(self) -> None:
        if "all" in self.keep:
            return

        for file_type, file_paths in self.generated_files.items():
            if file_type in self.keep:
                continue

            # Try remove files and don't barf if they don't exist
            for file_path in file_paths:
                try:
                    # FIXME: Hacky. Some items are string paths,
                    # others are classes with a path attribute
                    os.remove(getattr(file_path, "path", file_path))
                except OSError:
                    pass


def readable_directory(directory: str) -> str:
    """
    Check that a directory is exists and is readable
    """

    if not os.path.isdir(directory):
        msg = "directory:{0} is not a valid path".format(directory)
        raise argparse.ArgumentTypeError(msg)
    elif not os.access(directory, os.R_OK):
        msg = "directory:{0} cannot be read".format(directory)
        raise argparse.ArgumentTypeError(msg)
    else:
        return directory


def get_testdirectories(
        directory: str, files: str,
        keep: List[str]) -> Generator[TestDirectory, None, None]:
    for entry in os.listdir(directory):
        path = os.path.abspath(os.path.join(directory, entry))

        if os.path.isdir(path):
            yield TestDirectory(path, files, keep)


def main() -> None:
    desc = 'run regression / unit / feature tests.'
    parser = argparse.ArgumentParser(description=desc)
    parser.add_argument('directory', type=readable_directory)
    parser.add_argument(
        '--only-files', dest='regex_files', type=regex,
        default='.*', help="Regular expression to filter which tests to run"
    )
    parser.add_argument(
        '--only-directories', dest='regex_directories', type=regex,
        default='.*', help="Regular expression to filter which tests to run"
    )
    parser.add_argument(
        '--log', dest='logLevel',
        choices=['DEBUG', 'INFO', 'WARNING', 'ERROR', 'CRITICAL'],
        default='CRITICAL', help="Set the logging level"
    )
    parser.add_argument(
        '--keep', dest='keep', action='append',
        choices=intermediate_files + ['all'], default=[],
        help="Which intermediate files to not clear"
    )
    c.add_args(parser)

    args = parser.parse_args()
    c.update_args(args)
    test_directories = get_testdirectories(args.directory, args.regex_files,
                                           args.keep)
    setup_logging(args.logLevel)

    logging.debug("args: %s", " ".join(sys.argv))

    # check that the binaries have been built first
    bins = [c.AST_EXPO, c.AST_IMPO]
    for b in bins:
        if not os.path.isfile(b):
            msg = b + " not found; run build_translator.py first?"
            die(msg, errno.ENOENT)

    ensure_dir(c.DEPS_DIR)
    # NOTE: it seems safe to disable this check since we now
    # that we use a rust-toolchain file for rustc versioning.
    # ensure_rustc_version(c.CUSTOM_RUST_RUSTC_VERSION)

    if not test_directories:
        die("nothing to test")

    # Accumulate test case stats
    test_results = {
        "unexpected failures": 0,
        "unexpected successes": 0,
        "expected failures": 0,
        "successes": 0
    }

    for test_directory in test_directories:
        if args.regex_directories.fullmatch(test_directory.name):
            # Testdirectories are run one after another. Only test directories
            # that match the '--only-directories' or tests that match the
            # '--only-files' arguments are run.  We make a best effort to clean
            # up files we left behind.
            try:
                statuses = test_directory.run()
            except (KeyboardInterrupt, SystemExit):
                test_directory.cleanup()
                raise
            finally:
                test_directory.cleanup()

            for status in statuses:
                test_results[status.value] += 1

    # Print out test case stats
    sys.stdout.write("\nTest summary:\n")
    for variant, count in test_results.items():
        sys.stdout.write("  {}: {}\n".format(variant, count))

    # If anything unexpected happened, exit with error code 1
    unexpected = \
        test_results["unexpected failures"] + \
        test_results["unexpected successes"]
    if 0 < unexpected:
        quit(1)


if __name__ == "__main__":
    main()<|MERGE_RESOLUTION|>--- conflicted
+++ resolved
@@ -370,18 +370,15 @@
             self.generated_files["cbor"].append(cbor_file)
 
         rust_file_builder = RustFileBuilder()
-<<<<<<< HEAD
         rust_file_builder.add_features([
             "libc",
             "extern_types",
             "used",
             "simd_ffi",
             "stdsimd",
+            "const_transmute",
             "label_break_value"
         ])
-=======
-        rust_file_builder.add_features(["libc", "extern_types", "simd_ffi", "stdsimd", "const_transmute"])
->>>>>>> 42f4d5ee
 
         # .cbor -> .rs
         for cbor_file in self.generated_files["cbor"]:
