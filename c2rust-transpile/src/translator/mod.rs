--- conflicted
+++ resolved
@@ -1,5 +1,4 @@
 use std::cell::RefCell;
-use std::iter::FromIterator;
 use std::ops::Index;
 use std::path::{self, PathBuf};
 use std::{char, io};
@@ -10,14 +9,12 @@
 use indexmap::{IndexMap, IndexSet};
 
 use rustc_data_structures::sync::Lrc;
+use syntax::attr;
 use syntax::ast::*;
-<<<<<<< HEAD
 use syntax::parse::token::{self, DelimToken, Nonterminal};
-=======
-use syntax::parse::token::{self, DelimToken, Nonterminal, Token};
->>>>>>> 5d3b0aa0
 use syntax::print::pprust::*;
 use syntax::ptr::*;
+use syntax::source_map::dummy_spanned;
 use syntax::tokenstream::{TokenStream, TokenTree};
 use syntax::{ast, with_globals};
 use syntax_pos::{Span, DUMMY_SP};
@@ -944,14 +941,10 @@
 fn add_src_loc_attr(attrs: &mut Vec<ast::Attribute>, src_loc: &Option<SrcLoc>) {
     if let Some(src_loc) = src_loc.as_ref() {
         let loc_str = format!("{}:{}", src_loc.line, src_loc.column);
-        attrs.push(mk().attribute(
-            AttrStyle::Outer,
-            "src_loc",
-            TokenStream::from_iter(vec![
-                Token::Eq,
-                Token::Literal(token::Lit::Str_(loc_str.into_symbol()), None)
-            ]),
-        ));
+        attrs.push(attr::mk_attr_outer(DUMMY_SP, attr::mk_attr_id(), attr::mk_name_value_item_str(
+            Ident::from_str("src_loc"),
+            dummy_spanned(loc_str.into_symbol()),
+        )));
     }
 }
 
